# global
import pytest
from types import SimpleNamespace


try:
    import torch
except ImportError:
    torch = SimpleNamespace()

import ivy
from hypothesis import strategies as st, given, assume

# local
import ivy_tests.test_ivy.helpers as helpers
from ivy_tests.test_ivy.test_frontends.test_torch.test_blas_and_lapack_ops import (
    _get_dtype_and_3dbatch_matrices,
    _get_dtype_input_and_matrices,
)
from ivy.functional.frontends.torch import Tensor
from ivy_tests.test_ivy.helpers import handle_frontend_method
from ivy_tests.test_ivy.test_functional.test_core.test_manipulation import _get_splits
from ivy_tests.test_ivy.test_functional.test_core.test_searching import (
    _broadcastable_trio,
)
from ivy_tests.test_ivy.test_functional.test_experimental.test_core.test_manipulation import (  # noqa
    _get_split_locations,
)
from ivy_tests.test_ivy.test_frontends.test_torch.test_miscellaneous_ops import (  # noqa
    dtype_value1_value2_axis,
)
from ivy_tests.test_ivy.test_frontends.test_torch.test_linalg import (  # noqa
    _get_dtype_and_square_matrix,
)

CLASS_TREE = "ivy.functional.frontends.torch.Tensor"


# Helper functions
@st.composite
def _dtypes(draw):
    return draw(
        st.shared(
            helpers.list_of_size(
                x=st.sampled_from(
                    draw(helpers.get_dtypes("numeric", prune_function=False))
                ),
                size=1,
            ),
            key="dtype",
        )
    )


@st.composite
def _requires_grad(draw):
    dtype = draw(_dtypes())[0]
    if ivy.is_int_dtype(dtype) or ivy.is_uint_dtype(dtype):
        return draw(st.just(False))
    return draw(st.booleans())


@given(
    dtype_x=helpers.dtype_and_values(
        available_dtypes=helpers.get_dtypes("valid", prune_function=False)
    ).filter(lambda x: "bfloat16" not in x[0]),
)
def test_torch_tensor_property_ivy_array(
    dtype_x,
):
    _, data = dtype_x
    x = Tensor(data[0])
    x.ivy_array = data[0]
    ret = helpers.flatten_and_to_np(ret=x.ivy_array.data)
    ret_gt = helpers.flatten_and_to_np(ret=data[0])
    helpers.value_test(
        ret_np_flat=ret,
        ret_np_from_gt_flat=ret_gt,
        ground_truth_backend="torch",
    )


@given(
    dtype_x=helpers.dtype_and_values(
        available_dtypes=helpers.get_dtypes("valid", prune_function=False)
    ).filter(lambda x: "bfloat16" not in x[0]),
)
def test_torch_tensor_property_device(
    dtype_x,
):
    _, data = dtype_x
    x = Tensor(data[0])
    x.ivy_array = data[0]
    ivy.utils.assertions.check_equal(x.device, ivy.dev(ivy.array(data[0])))


@given(
    dtype_x=helpers.dtype_and_values(
        available_dtypes=helpers.get_dtypes("valid", prune_function=False)
    ).filter(lambda x: "bfloat16" not in x[0]),
)
def test_torch_tensor_property_dtype(
    dtype_x,
):
    dtype, data = dtype_x
    x = Tensor(data[0])
    x.ivy_array = data[0]
    ivy.utils.assertions.check_equal(x.dtype, dtype[0])


@given(
    dtype_x=helpers.dtype_and_values(
        available_dtypes=helpers.get_dtypes("valid", prune_function=False),
        ret_shape=True,
    ).filter(lambda x: "bfloat16" not in x[0]),
)
def test_torch_tensor_property_shape(dtype_x):
    dtype, data, shape = dtype_x
    x = Tensor(data[0])
    ivy.utils.assertions.check_equal(x.ivy_array.shape, ivy.Shape(shape))


# chunk
@pytest.mark.skip("Testing takes a lot of time")
@handle_frontend_method(
    class_tree=CLASS_TREE,
    init_tree="torch.tensor",
    method_name="chunk",
    dtype_x_dim=helpers.dtype_values_axis(
        available_dtypes=helpers.get_dtypes("float"),
        min_num_dims=1,
        min_value=-1e04,
        max_value=1e04,
        force_int_axis=True,
        valid_axis=True,
    ),
    chunks=st.integers(
        min_value=1,
        max_value=5,
    ),
)
def test_torch_instance_chunk(
    dtype_x_dim,
    chunks,
    frontend,
    frontend_method_data,
    init_flags,
    method_flags,
    on_device,
):
    input_dtype, x, dim = dtype_x_dim
    helpers.test_frontend_method(
        init_input_dtypes=input_dtype,
        init_all_as_kwargs_np={
            "data": x[0],
        },
        method_input_dtypes=input_dtype,
        method_all_as_kwargs_np={
            "chunks": chunks,
            "dim": dim,
        },
        frontend_method_data=frontend_method_data,
        init_flags=init_flags,
        method_flags=method_flags,
        frontend=frontend,
        on_device=on_device,
    )


# any
@handle_frontend_method(
    class_tree=CLASS_TREE,
    init_tree="torch.tensor",
    method_name="any",
    dtype_input_axis=helpers.dtype_values_axis(
        available_dtypes=helpers.get_dtypes("numeric"),
        min_num_dims=1,
        min_value=-1e04,
        max_value=1e04,
        valid_axis=True,
        force_int_axis=True,
    ),
    keepdim=st.booleans(),
)
def test_torch_instance_any(
    dtype_input_axis,
    keepdim,
    frontend_method_data,
    init_flags,
    method_flags,
    frontend,
    on_device,
):
    input_dtype, x, axis = dtype_input_axis
    helpers.test_frontend_method(
        init_input_dtypes=input_dtype,
        init_all_as_kwargs_np={
            "data": x[0],
        },
        method_input_dtypes=input_dtype,
        method_all_as_kwargs_np={
            "dim": axis,
            "keepdim": keepdim,
        },
        frontend_method_data=frontend_method_data,
        init_flags=init_flags,
        method_flags=method_flags,
        frontend=frontend,
        on_device=on_device,
    )


# all
@handle_frontend_method(
    class_tree=CLASS_TREE,
    init_tree="torch.tensor",
    method_name="all",
    dtype_input_axis=helpers.dtype_values_axis(
        available_dtypes=helpers.get_dtypes("numeric"),
        min_num_dims=1,
        min_value=-1e04,
        max_value=1e04,
        valid_axis=True,
        force_int_axis=True,
    ),
    keepdim=st.booleans(),
)
def test_torch_instance_all(
    dtype_input_axis,
    keepdim,
    frontend_method_data,
    init_flags,
    method_flags,
    frontend,
    on_device,
):
    input_dtype, x, axis = dtype_input_axis
    helpers.test_frontend_method(
        init_input_dtypes=input_dtype,
        init_all_as_kwargs_np={
            "data": x[0],
        },
        method_input_dtypes=input_dtype,
        method_all_as_kwargs_np={
            "dim": axis,
            "keepdim": keepdim,
        },
        frontend_method_data=frontend_method_data,
        init_flags=init_flags,
        method_flags=method_flags,
        frontend=frontend,
        on_device=on_device,
    )


# add
@handle_frontend_method(
    class_tree=CLASS_TREE,
    init_tree="torch.tensor",
    method_name="add",
    dtype_and_x=helpers.dtype_and_values(
        available_dtypes=helpers.get_dtypes("float"),
        num_arrays=2,
        min_value=-1e04,
        max_value=1e04,
        allow_inf=False,
    ),
    alpha=st.floats(min_value=-1e04, max_value=1e04, allow_infinity=False),
)
def test_torch_instance_add(
    dtype_and_x,
    alpha,
    frontend,
    frontend_method_data,
    init_flags,
    method_flags,
    on_device,
):
    input_dtype, x = dtype_and_x
    helpers.test_frontend_method(
        init_input_dtypes=input_dtype,
        init_all_as_kwargs_np={
            "data": x[0],
        },
        method_input_dtypes=input_dtype,
        method_all_as_kwargs_np={
            "other": x[1],
            "alpha": alpha,
        },
        frontend_method_data=frontend_method_data,
        init_flags=init_flags,
        method_flags=method_flags,
        frontend=frontend,
        atol_=1e-02,
        on_device=on_device,
    )


# sub
@handle_frontend_method(
    class_tree=CLASS_TREE,
    init_tree="torch.tensor",
    method_name="sub",
    dtype_and_x=helpers.dtype_and_values(
        available_dtypes=helpers.get_dtypes("float"),
        num_arrays=2,
        min_value=-1e04,
        max_value=1e04,
        allow_inf=False,
    ),
    alpha=st.floats(min_value=-1e04, max_value=1e04, allow_infinity=False),
)
def test_torch_instance_sub(
    dtype_and_x,
    alpha,
    frontend,
    frontend_method_data,
    init_flags,
    method_flags,
    on_device,
):
    input_dtype, x = dtype_and_x
    helpers.test_frontend_method(
        init_input_dtypes=input_dtype,
        init_all_as_kwargs_np={
            "data": x[0],
        },
        method_input_dtypes=input_dtype,
        method_all_as_kwargs_np={
            "other": x[1],
            "alpha": alpha,
        },
        frontend_method_data=frontend_method_data,
        init_flags=init_flags,
        method_flags=method_flags,
        frontend=frontend,
        atol_=1e-02,
        on_device=on_device,
    )


# new_ones
@handle_frontend_method(
    class_tree=CLASS_TREE,
    init_tree="torch.tensor",
    method_name="new_ones",
    dtype_and_x=helpers.dtype_and_values(available_dtypes=helpers.get_dtypes("float")),
    size=helpers.get_shape(
        allow_none=False,
        min_num_dims=1,
        max_num_dims=5,
        min_dim_size=1,
        max_dim_size=10,
    ),
    dtypes=_dtypes(),
    requires_grad=_requires_grad(),
)
def test_torch_instance_new_ones(
    dtype_and_x,
    size,
    dtypes,
    requires_grad,
    on_device,
    frontend_method_data,
    init_flags,
    method_flags,
    frontend,
):
    input_dtype, x = dtype_and_x
    helpers.test_frontend_method(
        init_input_dtypes=input_dtype,
        init_all_as_kwargs_np={
            "data": x[0],
        },
        method_input_dtypes=dtypes,
        method_all_as_kwargs_np={
            "size": size,
            "dtype": dtypes[0],
            "requires_grad": requires_grad,
            "device": on_device,
        },
        frontend_method_data=frontend_method_data,
        init_flags=init_flags,
        method_flags=method_flags,
        frontend=frontend,
        on_device=on_device,
    )


# new_zeros
@handle_frontend_method(
    class_tree=CLASS_TREE,
    init_tree="torch.tensor",
    method_name="new_zeros",
    dtype_and_x=helpers.dtype_and_values(available_dtypes=helpers.get_dtypes("valid")),
    size=helpers.get_shape(
        allow_none=False,
        min_num_dims=1,
        max_num_dims=5,
        min_dim_size=1,
        max_dim_size=10,
    ),
    dtypes=_dtypes(),
    requires_grad=_requires_grad(),
)
def test_torch_instance_new_zeros(
    dtype_and_x,
    size,
    dtypes,
    requires_grad,
    on_device,
    frontend_method_data,
    init_flags,
    method_flags,
    frontend,
):
    input_dtype, x = dtype_and_x
    helpers.test_frontend_method(
        init_input_dtypes=input_dtype,
        init_all_as_kwargs_np={
            "data": x[0],
        },
        method_input_dtypes=dtypes,
        method_all_as_kwargs_np={
            "size": size,
            "dtype": dtypes[0],
            "requires_grad": requires_grad,
            "device": on_device,
        },
        frontend_method_data=frontend_method_data,
        init_flags=init_flags,
        method_flags=method_flags,
        frontend=frontend,
        on_device=on_device,
    )


@handle_frontend_method(
    class_tree=CLASS_TREE,
    init_tree="torch.tensor",
    method_name="reshape",
    dtype_x=helpers.dtype_and_values(
        available_dtypes=helpers.get_dtypes("valid", full=True),
        shape=st.shared(helpers.get_shape(), key="value_shape"),
    ),
    shape=helpers.reshape_shapes(
        shape=st.shared(helpers.get_shape(), key="value_shape")
    ),
    unpack_shape=st.booleans(),
)
def test_torch_instance_reshape(
    dtype_x,
    shape,
    unpack_shape,
    frontend_method_data,
    init_flags,
    method_flags,
    frontend,
    on_device,
):
    input_dtype, x = dtype_x
    shape = {
        "shape": shape,
    }
    if unpack_shape:
        method_flags.num_positional_args = len(shape["shape"]) + 1
        i = 0
        for x_ in shape["shape"]:
            shape["x{}".format(i)] = x_
            i += 1
    helpers.test_frontend_method(
        init_input_dtypes=input_dtype,
        init_all_as_kwargs_np={
            "data": x[0],
        },
        method_input_dtypes=input_dtype,
        method_all_as_kwargs_np=shape,
        frontend_method_data=frontend_method_data,
        init_flags=init_flags,
        method_flags=method_flags,
        frontend=frontend,
        on_device=on_device,
    )


# reshape_as
@handle_frontend_method(
    class_tree=CLASS_TREE,
    init_tree="torch.tensor",
    method_name="reshape_as",
    dtype_x=helpers.dtype_and_values(
        available_dtypes=helpers.get_dtypes("valid", full=True), num_arrays=2
    ),
)
def test_torch_instance_reshape_as(
    dtype_x,
    frontend_method_data,
    init_flags,
    method_flags,
    frontend,
    on_device,
):
    input_dtype, x = dtype_x
    helpers.test_frontend_method(
        init_input_dtypes=input_dtype,
        init_all_as_kwargs_np={
            "data": x[0],
        },
        method_input_dtypes=input_dtype,
        method_all_as_kwargs_np={
            "other": x[1],
        },
        frontend_method_data=frontend_method_data,
        init_flags=init_flags,
        method_flags=method_flags,
        frontend=frontend,
        on_device=on_device,
    )


# sin
@handle_frontend_method(
    class_tree=CLASS_TREE,
    init_tree="torch.tensor",
    method_name="sin",
    dtype_and_x=helpers.dtype_and_values(
        available_dtypes=helpers.get_dtypes("float"),
        allow_inf=False,
    ),
)
def test_torch_instance_sin(
    dtype_and_x,
    frontend_method_data,
    init_flags,
    method_flags,
    frontend,
    on_device,
):
    input_dtype, x = dtype_and_x
    helpers.test_frontend_method(
        init_input_dtypes=input_dtype,
        init_all_as_kwargs_np={
            "data": x[0],
        },
        method_input_dtypes=input_dtype,
        method_all_as_kwargs_np={},
        frontend_method_data=frontend_method_data,
        init_flags=init_flags,
        method_flags=method_flags,
        frontend=frontend,
        on_device=on_device,
    )


# arcsin
@handle_frontend_method(
    class_tree=CLASS_TREE,
    init_tree="torch.tensor",
    method_name="arcsin",
    dtype_and_x=helpers.dtype_and_values(
        available_dtypes=helpers.get_dtypes("float"),
        allow_inf=False,
    ),
)
def test_torch_instance_arcsin(
    dtype_and_x,
    frontend_method_data,
    init_flags,
    method_flags,
    frontend,
    on_device,
):
    input_dtype, x = dtype_and_x
    helpers.test_frontend_method(
        init_input_dtypes=input_dtype,
        init_all_as_kwargs_np={
            "data": x[0],
        },
        method_input_dtypes=input_dtype,
        method_all_as_kwargs_np={},
        frontend_method_data=frontend_method_data,
        init_flags=init_flags,
        method_flags=method_flags,
        frontend=frontend,
        on_device=on_device,
    )


# sum
@handle_frontend_method(
    class_tree=CLASS_TREE,
    init_tree="torch.tensor",
    method_name="sum",
    dtype_and_x=helpers.dtype_and_values(
        available_dtypes=helpers.get_dtypes("float"),
        min_value=-1e04,
        max_value=1e04,
    ),
)
def test_torch_instance_sum(
    dtype_and_x,
    frontend_method_data,
    init_flags,
    method_flags,
    frontend,
    on_device,
):
    input_dtype, x = dtype_and_x
    helpers.test_frontend_method(
        init_input_dtypes=["float64"] + input_dtype,
        init_all_as_kwargs_np={
            "data": x[0],
        },
        method_input_dtypes=["float64"] + input_dtype,
        method_all_as_kwargs_np={},
        frontend_method_data=frontend_method_data,
        init_flags=init_flags,
        method_flags=method_flags,
        frontend=frontend,
        on_device=on_device,
    )


# atan
@handle_frontend_method(
    class_tree=CLASS_TREE,
    init_tree="torch.tensor",
    method_name="atan",
    dtype_and_x=helpers.dtype_and_values(
        available_dtypes=helpers.get_dtypes("float"),
        allow_inf=False,
    ),
)
def test_torch_instance_atan(
    dtype_and_x,
    frontend_method_data,
    init_flags,
    method_flags,
    frontend,
    on_device,
):
    input_dtype, x = dtype_and_x
    helpers.test_frontend_method(
        init_input_dtypes=input_dtype,
        init_all_as_kwargs_np={
            "data": x[0],
        },
        method_input_dtypes=input_dtype,
        method_all_as_kwargs_np={},
        frontend_method_data=frontend_method_data,
        init_flags=init_flags,
        method_flags=method_flags,
        frontend=frontend,
        on_device=on_device,
    )


# atan2
@handle_frontend_method(
    class_tree=CLASS_TREE,
    init_tree="torch.tensor",
    method_name="atan2",
    dtype_and_x=helpers.dtype_and_values(
        available_dtypes=helpers.get_dtypes("float"),
        num_arrays=2,
    ),
)
def test_torch_instance_atan2(
    dtype_and_x,
    frontend_method_data,
    init_flags,
    method_flags,
    frontend,
    on_device,
):
    input_dtype, x = dtype_and_x
    helpers.test_frontend_method(
        init_input_dtypes=input_dtype,
        init_all_as_kwargs_np={
            "data": x[0],
        },
        method_input_dtypes=input_dtype,
        method_all_as_kwargs_np={
            "other": x[1],
        },
        frontend_method_data=frontend_method_data,
        init_flags=init_flags,
        method_flags=method_flags,
        frontend=frontend,
        on_device=on_device,
    )


# sin_
@handle_frontend_method(
    class_tree=CLASS_TREE,
    init_tree="torch.tensor",
    method_name="sin_",
    dtype_and_x=helpers.dtype_and_values(
        available_dtypes=helpers.get_dtypes("float"),
        allow_inf=False,
    ),
)
def test_torch_instance_sin_(
    dtype_and_x,
    frontend_method_data,
    init_flags,
    method_flags,
    frontend,
    on_device,
):
    input_dtype, x = dtype_and_x
    helpers.test_frontend_method(
        init_input_dtypes=input_dtype,
        init_all_as_kwargs_np={
            "data": x[0],
        },
        method_input_dtypes=input_dtype,
        method_all_as_kwargs_np={},
        frontend_method_data=frontend_method_data,
        init_flags=init_flags,
        method_flags=method_flags,
        frontend=frontend,
        on_device=on_device,
    )


# cos
@handle_frontend_method(
    class_tree=CLASS_TREE,
    init_tree="torch.tensor",
    method_name="cos",
    dtype_and_x=helpers.dtype_and_values(
        available_dtypes=helpers.get_dtypes("float"),
        allow_inf=False,
    ),
)
def test_torch_instance_cos(
    dtype_and_x,
    frontend_method_data,
    init_flags,
    method_flags,
    frontend,
    on_device,
):
    input_dtype, x = dtype_and_x
    helpers.test_frontend_method(
        init_input_dtypes=input_dtype,
        init_all_as_kwargs_np={
            "data": x[0],
        },
        method_input_dtypes=input_dtype,
        method_all_as_kwargs_np={},
        frontend_method_data=frontend_method_data,
        init_flags=init_flags,
        method_flags=method_flags,
        frontend=frontend,
        on_device=on_device,
    )


# cos_
@handle_frontend_method(
    class_tree=CLASS_TREE,
    init_tree="torch.tensor",
    method_name="cos_",
    dtype_and_x=helpers.dtype_and_values(
        available_dtypes=helpers.get_dtypes("float"),
        allow_inf=False,
    ),
)
def test_torch_instance_cos_(
    dtype_and_x,
    frontend_method_data,
    init_flags,
    method_flags,
    frontend,
    on_device,
):
    input_dtype, x = dtype_and_x
    helpers.test_frontend_method(
        init_input_dtypes=input_dtype,
        init_all_as_kwargs_np={
            "data": list(x[0]) if type(x[0]) == int else x[0],
        },
        method_input_dtypes=input_dtype,
        method_all_as_kwargs_np={},
        frontend_method_data=frontend_method_data,
        init_flags=init_flags,
        method_flags=method_flags,
        frontend=frontend,
        on_device=on_device,
    )


# sinh
@handle_frontend_method(
    class_tree=CLASS_TREE,
    init_tree="torch.tensor",
    method_name="sinh",
    dtype_and_x=helpers.dtype_and_values(
        available_dtypes=helpers.get_dtypes("float"),
        allow_inf=False,
    ),
)
def test_torch_instance_sinh(
    dtype_and_x,
    frontend_method_data,
    init_flags,
    method_flags,
    frontend,
    on_device,
):
    input_dtype, x = dtype_and_x
    helpers.test_frontend_method(
        init_input_dtypes=input_dtype,
        init_all_as_kwargs_np={
            "data": x[0],
        },
        method_input_dtypes=input_dtype,
        method_all_as_kwargs_np={},
        frontend_method_data=frontend_method_data,
        init_flags=init_flags,
        method_flags=method_flags,
        frontend=frontend,
        on_device=on_device,
    )


# sinh_
@handle_frontend_method(
    class_tree=CLASS_TREE,
    init_tree="torch.tensor",
    method_name="sinh_",
    dtype_and_x=helpers.dtype_and_values(
        available_dtypes=helpers.get_dtypes("float"),
        allow_inf=False,
    ),
)
def test_torch_instance_sinh_(
    dtype_and_x,
    frontend_method_data,
    init_flags,
    method_flags,
    frontend,
    on_device,
):
    input_dtype, x = dtype_and_x
    helpers.test_frontend_method(
        init_input_dtypes=input_dtype,
        init_all_as_kwargs_np={
            "data": x[0],
        },
        method_input_dtypes=input_dtype,
        method_all_as_kwargs_np={},
        frontend_method_data=frontend_method_data,
        init_flags=init_flags,
        method_flags=method_flags,
        frontend=frontend,
        on_device=on_device,
    )


# cosh
@handle_frontend_method(
    class_tree=CLASS_TREE,
    init_tree="torch.tensor",
    method_name="cosh",
    dtype_and_x=helpers.dtype_and_values(
        available_dtypes=helpers.get_dtypes("float"),
        allow_inf=False,
    ),
)
def test_torch_instance_cosh(
    dtype_and_x,
    frontend_method_data,
    init_flags,
    method_flags,
    frontend,
    on_device,
):
    input_dtype, x = dtype_and_x
    helpers.test_frontend_method(
        init_input_dtypes=input_dtype,
        init_all_as_kwargs_np={
            "data": x[0],
        },
        method_input_dtypes=input_dtype,
        method_all_as_kwargs_np={},
        frontend_method_data=frontend_method_data,
        init_flags=init_flags,
        method_flags=method_flags,
        frontend=frontend,
        on_device=on_device,
    )


# cosh_
@handle_frontend_method(
    class_tree=CLASS_TREE,
    init_tree="torch.tensor",
    method_name="cosh_",
    dtype_and_x=helpers.dtype_and_values(
        available_dtypes=helpers.get_dtypes("float"),
        allow_inf=False,
    ),
)
def test_torch_instance_cosh_(
    dtype_and_x,
    frontend_method_data,
    init_flags,
    method_flags,
    frontend,
    on_device,
):
    input_dtype, x = dtype_and_x
    helpers.test_frontend_method(
        init_input_dtypes=input_dtype,
        init_all_as_kwargs_np={
            "data": x[0],
        },
        method_input_dtypes=input_dtype,
        method_all_as_kwargs_np={},
        frontend_method_data=frontend_method_data,
        init_flags=init_flags,
        method_flags=method_flags,
        frontend=frontend,
        on_device=on_device,
        rtol_=1e-2,
        atol_=1e-2,
    )


# view
@handle_frontend_method(
    class_tree=CLASS_TREE,
    init_tree="torch.tensor",
    method_name="view",
    dtype_x=helpers.dtype_and_values(
        available_dtypes=helpers.get_dtypes("valid", full=True),
        shape=st.shared(helpers.get_shape(), key="value_shape"),
    ),
    shape=helpers.reshape_shapes(
        shape=st.shared(helpers.get_shape(), key="value_shape")
    ),
)
def test_torch_instance_view(
    dtype_x,
    shape,
    frontend_method_data,
    init_flags,
    method_flags,
    frontend,
    on_device,
):
    input_dtype, x = dtype_x
    helpers.test_frontend_method(
        init_input_dtypes=input_dtype,
        init_all_as_kwargs_np={
            "data": x[0],
        },
        method_input_dtypes=input_dtype,
        method_all_as_kwargs_np={
            "shape": shape,
        },
        frontend_method_data=frontend_method_data,
        init_flags=init_flags,
        method_flags=method_flags,
        frontend=frontend,
        on_device=on_device,
    )


@handle_frontend_method(
    class_tree=CLASS_TREE,
    init_tree="torch.tensor",
    method_name="float",
    dtype_x=helpers.dtype_and_values(
        available_dtypes=helpers.get_dtypes("valid", full=True),
    ),
)
def test_torch_instance_float(
    dtype_x,
    frontend_method_data,
    init_flags,
    method_flags,
    frontend,
    on_device,
):
    input_dtype, x = dtype_x
    helpers.test_frontend_method(
        init_input_dtypes=input_dtype,
        init_all_as_kwargs_np={
            "data": x[0],
        },
        method_input_dtypes=input_dtype,
        method_all_as_kwargs_np={},
        frontend_method_data=frontend_method_data,
        init_flags=init_flags,
        method_flags=method_flags,
        frontend=frontend,
        on_device=on_device,
    )


# asinh
@handle_frontend_method(
    class_tree=CLASS_TREE,
    init_tree="torch.tensor",
    method_name="asinh",
    dtype_and_x=helpers.dtype_and_values(
        available_dtypes=helpers.get_dtypes("float"),
        allow_inf=False,
    ),
)
def test_torch_instance_asinh(
    dtype_and_x,
    frontend_method_data,
    init_flags,
    method_flags,
    frontend,
    on_device,
):
    input_dtype, x = dtype_and_x
    helpers.test_frontend_method(
        init_input_dtypes=input_dtype,
        init_all_as_kwargs_np={
            "data": x[0],
        },
        method_input_dtypes=input_dtype,
        method_all_as_kwargs_np={},
        frontend_method_data=frontend_method_data,
        init_flags=init_flags,
        method_flags=method_flags,
        frontend=frontend,
        rtol_=1e-2,
        atol_=1e-2,
        on_device=on_device,
    )


# asinh_
@handle_frontend_method(
    class_tree=CLASS_TREE,
    init_tree="torch.tensor",
    method_name="asinh_",
    dtype_and_x=helpers.dtype_and_values(
        available_dtypes=helpers.get_dtypes("float"),
        allow_inf=False,
    ),
)
def test_torch_instance_asinh_(
    dtype_and_x,
    frontend_method_data,
    init_flags,
    method_flags,
    frontend,
    on_device,
):
    input_dtype, x = dtype_and_x
    helpers.test_frontend_method(
        init_input_dtypes=input_dtype,
        init_all_as_kwargs_np={
            "data": x[0],
        },
        method_input_dtypes=input_dtype,
        method_all_as_kwargs_np={},
        frontend_method_data=frontend_method_data,
        init_flags=init_flags,
        method_flags=method_flags,
        frontend=frontend,
        rtol_=1e-2,
        atol_=1e-2,
        on_device=on_device,
    )


# tan
@handle_frontend_method(
    class_tree=CLASS_TREE,
    init_tree="torch.tensor",
    method_name="tan",
    dtype_and_x=helpers.dtype_and_values(
        available_dtypes=helpers.get_dtypes("float"),
        allow_inf=False,
    ),
)
def test_torch_instance_tan(
    dtype_and_x,
    frontend_method_data,
    init_flags,
    method_flags,
    frontend,
    on_device,
):
    input_dtype, x = dtype_and_x
    helpers.test_frontend_method(
        init_input_dtypes=input_dtype,
        init_all_as_kwargs_np={
            "data": x[0],
        },
        method_input_dtypes=input_dtype,
        method_all_as_kwargs_np={},
        frontend_method_data=frontend_method_data,
        init_flags=init_flags,
        method_flags=method_flags,
        frontend=frontend,
        on_device=on_device,
    )


# tanh
@handle_frontend_method(
    class_tree=CLASS_TREE,
    init_tree="torch.tensor",
    method_name="tanh",
    dtype_and_x=helpers.dtype_and_values(
        available_dtypes=helpers.get_dtypes("float"),
        allow_inf=False,
    ),
)
def test_torch_instance_tanh(
    dtype_and_x,
    frontend_method_data,
    init_flags,
    method_flags,
    frontend,
    on_device,
):
    input_dtype, x = dtype_and_x
    helpers.test_frontend_method(
        init_input_dtypes=input_dtype,
        init_all_as_kwargs_np={
            "data": x[0],
        },
        method_input_dtypes=input_dtype,
        method_all_as_kwargs_np={},
        frontend_method_data=frontend_method_data,
        init_flags=init_flags,
        method_flags=method_flags,
        frontend=frontend,
        on_device=on_device,
    )


# tanh_
@handle_frontend_method(
    class_tree=CLASS_TREE,
    init_tree="torch.tensor",
    method_name="tanh_",
    dtype_and_x=helpers.dtype_and_values(
        available_dtypes=helpers.get_dtypes("float"),
        allow_inf=False,
    ),
)
def test_torch_instance_tanh_(
    dtype_and_x,
    frontend_method_data,
    init_flags,
    method_flags,
    frontend,
    on_device,
):
    input_dtype, x = dtype_and_x
    helpers.test_frontend_method(
        init_input_dtypes=input_dtype,
        init_all_as_kwargs_np={
            "data": x[0],
        },
        method_input_dtypes=input_dtype,
        method_all_as_kwargs_np={},
        frontend_method_data=frontend_method_data,
        init_flags=init_flags,
        method_flags=method_flags,
        frontend=frontend,
        on_device=on_device,
    )


# asin
@handle_frontend_method(
    class_tree=CLASS_TREE,
    init_tree="torch.tensor",
    method_name="asin",
    dtype_and_x=helpers.dtype_and_values(
        available_dtypes=helpers.get_dtypes("float"),
        allow_inf=False,
    ),
)
def test_torch_instance_asin(
    dtype_and_x,
    frontend_method_data,
    init_flags,
    method_flags,
    frontend,
    on_device,
):
    input_dtype, x = dtype_and_x
    helpers.test_frontend_method(
        init_input_dtypes=input_dtype,
        init_all_as_kwargs_np={
            "data": x[0],
        },
        method_input_dtypes=input_dtype,
        method_all_as_kwargs_np={},
        frontend_method_data=frontend_method_data,
        init_flags=init_flags,
        method_flags=method_flags,
        frontend=frontend,
        on_device=on_device,
    )


# amax
@handle_frontend_method(
    class_tree=CLASS_TREE,
    init_tree="torch.tensor",
    method_name="amax",
    dtype_x=helpers.dtype_and_values(
        available_dtypes=helpers.get_dtypes("numeric", full=True),
    ),
)
def test_torch_instance_amax(
    dtype_x,
    frontend_method_data,
    init_flags,
    method_flags,
    frontend,
    on_device,
):
    input_dtype, x = dtype_x
    helpers.test_frontend_method(
        init_input_dtypes=input_dtype,
        init_all_as_kwargs_np={
            "data": x[0],
        },
        method_input_dtypes=input_dtype,
        method_all_as_kwargs_np={},
        frontend_method_data=frontend_method_data,
        init_flags=init_flags,
        method_flags=method_flags,
        frontend=frontend,
        on_device=on_device,
    )


# abs
@handle_frontend_method(
    class_tree=CLASS_TREE,
    init_tree="torch.tensor",
    method_name="abs",
    dtype_and_x=helpers.dtype_and_values(
        available_dtypes=helpers.get_dtypes("float"),
    ),
)
def test_torch_instance_abs(
    dtype_and_x,
    frontend_method_data,
    init_flags,
    method_flags,
    frontend,
    on_device,
):
    input_dtype, x = dtype_and_x
    helpers.test_frontend_method(
        init_input_dtypes=input_dtype,
        init_all_as_kwargs_np={
            "data": x[0],
        },
        method_input_dtypes=input_dtype,
        method_all_as_kwargs_np={},
        frontend_method_data=frontend_method_data,
        init_flags=init_flags,
        method_flags=method_flags,
        frontend=frontend,
        on_device=on_device,
    )


# abs_
@handle_frontend_method(
    class_tree=CLASS_TREE,
    init_tree="torch.tensor",
    method_name="abs_",
    dtype_and_x=helpers.dtype_and_values(
        available_dtypes=helpers.get_dtypes("float"),
    ),
)
def test_torch_instance_abs_(
    dtype_and_x,
    frontend_method_data,
    init_flags,
    method_flags,
    frontend,
    on_device,
):
    input_dtype, x = dtype_and_x
    helpers.test_frontend_method(
        init_input_dtypes=input_dtype,
        init_all_as_kwargs_np={
            "data": x[0],
        },
        method_input_dtypes=input_dtype,
        method_all_as_kwargs_np={},
        frontend_method_data=frontend_method_data,
        init_flags=init_flags,
        method_flags=method_flags,
        frontend=frontend,
        on_device=on_device,
    )


# amin
@handle_frontend_method(
    class_tree=CLASS_TREE,
    init_tree="torch.tensor",
    method_name="amin",
    dtype_x=helpers.dtype_and_values(
        available_dtypes=helpers.get_dtypes("numeric", full=True),
    ),
)
def test_torch_instance_amin(
    dtype_x,
    frontend_method_data,
    init_flags,
    method_flags,
    frontend,
    on_device,
):
    input_dtype, x = dtype_x
    helpers.test_frontend_method(
        init_input_dtypes=input_dtype,
        init_all_as_kwargs_np={
            "data": x[0],
        },
        method_input_dtypes=input_dtype,
        method_all_as_kwargs_np={},
        frontend_method_data=frontend_method_data,
        init_flags=init_flags,
        method_flags=method_flags,
        frontend=frontend,
        on_device=on_device,
    )


# aminmax
@handle_frontend_method(
    class_tree=CLASS_TREE,
    init_tree="torch.tensor",
    method_name="aminmax",
    dtype_x=helpers.dtype_and_values(
        available_dtypes=helpers.get_dtypes("numeric", full=True),
    ),
    keepdim=st.booleans(),
)
def test_torch_instance_aminmax(
    dtype_x,
    keepdim,
    frontend_method_data,
    init_flags,
    method_flags,
    frontend,
    on_device,
):
    input_dtype, x = dtype_x
    helpers.test_frontend_method(
        init_input_dtypes=input_dtype,
        init_all_as_kwargs_np={
            "data": x[0],
        },
        method_input_dtypes=input_dtype,
        method_all_as_kwargs_np={
            "keepdim": keepdim,
        },
        frontend_method_data=frontend_method_data,
        init_flags=init_flags,
        method_flags=method_flags,
        frontend=frontend,
        on_device=on_device,
    )


# contiguous
@handle_frontend_method(
    class_tree=CLASS_TREE,
    init_tree="torch.tensor",
    method_name="contiguous",
    dtype_and_x=helpers.dtype_and_values(
        available_dtypes=helpers.get_dtypes("float"),
        allow_inf=False,
    ),
)
def test_torch_instance_contiguous(
    dtype_and_x,
    frontend_method_data,
    init_flags,
    method_flags,
    frontend,
    on_device,
):
    input_dtype, x = dtype_and_x
    helpers.test_frontend_method(
        init_input_dtypes=input_dtype,
        init_all_as_kwargs_np={
            "data": x[0],
        },
        method_input_dtypes=input_dtype,
        method_all_as_kwargs_np={},
        frontend_method_data=frontend_method_data,
        init_flags=init_flags,
        method_flags=method_flags,
        frontend=frontend,
        on_device=on_device,
    )


# log
@handle_frontend_method(
    class_tree=CLASS_TREE,
    init_tree="torch.tensor",
    method_name="log",
    dtype_and_x=helpers.dtype_and_values(
        available_dtypes=helpers.get_dtypes("float"),
        allow_inf=False,
    ),
)
def test_torch_instance_log(
    dtype_and_x,
    frontend_method_data,
    init_flags,
    method_flags,
    frontend,
    on_device,
):
    input_dtype, x = dtype_and_x
    helpers.test_frontend_method(
        init_input_dtypes=input_dtype,
        init_all_as_kwargs_np={
            "data": x[0],
        },
        method_input_dtypes=input_dtype,
        method_all_as_kwargs_np={},
        frontend_method_data=frontend_method_data,
        init_flags=init_flags,
        method_flags=method_flags,
        frontend=frontend,
        on_device=on_device,
    )


# log_
@handle_frontend_method(
    class_tree=CLASS_TREE,
    init_tree="torch.tensor",
    method_name="log_",
    dtype_and_x=helpers.dtype_and_values(
        available_dtypes=helpers.get_dtypes("float"),
        allow_inf=False,
    ),
)
def test_torch_instance_log_(
    dtype_and_x,
    frontend_method_data,
    init_flags,
    method_flags,
    frontend,
    on_device,
):
    input_dtype, x = dtype_and_x
    helpers.test_frontend_method(
        init_input_dtypes=input_dtype,
        init_all_as_kwargs_np={
            "data": x[0],
        },
        method_input_dtypes=input_dtype,
        method_all_as_kwargs_np={},
        frontend_method_data=frontend_method_data,
        init_flags=init_flags,
        method_flags=method_flags,
        frontend=frontend,
        on_device=on_device,
    )


# log2
@handle_frontend_method(
    class_tree=CLASS_TREE,
    init_tree="torch.tensor",
    method_name="log2",
    dtype_and_x=helpers.dtype_and_values(
        available_dtypes=helpers.get_dtypes("float"),
        allow_inf=False,
    ),
)
def test_torch_instance_log2(
    dtype_and_x,
    frontend_method_data,
    init_flags,
    method_flags,
    frontend,
    on_device,
):
    input_dtype, x = dtype_and_x
    helpers.test_frontend_method(
        init_input_dtypes=input_dtype,
        init_all_as_kwargs_np={
            "data": x[0],
        },
        method_input_dtypes=input_dtype,
        method_all_as_kwargs_np={},
        frontend_method_data=frontend_method_data,
        init_flags=init_flags,
        method_flags=method_flags,
        frontend=frontend,
        on_device=on_device,
    )


# __add__
@handle_frontend_method(
    class_tree=CLASS_TREE,
    init_tree="torch.tensor",
    method_name="__add__",
    dtype_and_x=helpers.dtype_and_values(
        available_dtypes=helpers.get_dtypes("float"),
        num_arrays=2,
        min_value=-1e04,
        max_value=1e04,
        allow_inf=False,
    ),
)
def test_torch_special_add(
    dtype_and_x,
    frontend_method_data,
    init_flags,
    method_flags,
    frontend,
    on_device,
):
    input_dtype, x = dtype_and_x
    helpers.test_frontend_method(
        init_input_dtypes=input_dtype,
        init_all_as_kwargs_np={
            "data": x[0],
        },
        method_input_dtypes=input_dtype,
        method_all_as_kwargs_np={
            "other": x[1],
        },
        frontend_method_data=frontend_method_data,
        init_flags=init_flags,
        method_flags=method_flags,
        frontend=frontend,
        on_device=on_device,
    )


# arcsinh
@handle_frontend_method(
    class_tree=CLASS_TREE,
    init_tree="torch.tensor",
    method_name="arcsinh",
    dtype_and_x=helpers.dtype_and_values(
        min_value=-1.0,
        max_value=1.0,
        available_dtypes=helpers.get_dtypes("float"),
    ),
)
def test_torch_instance_arcsinh(
    dtype_and_x,
    frontend_method_data,
    init_flags,
    method_flags,
    frontend,
    on_device,
):
    input_dtype, x = dtype_and_x
    helpers.test_frontend_method(
        init_input_dtypes=input_dtype,
        init_all_as_kwargs_np={
            "data": x[0],
        },
        method_input_dtypes=[],
        method_all_as_kwargs_np={},
        frontend_method_data=frontend_method_data,
        init_flags=init_flags,
        method_flags=method_flags,
        frontend=frontend,
        on_device=on_device,
    )


# __long__
@handle_frontend_method(
    class_tree=CLASS_TREE,
    init_tree="torch.tensor",
    method_name="__long__",
    dtype_and_x=helpers.dtype_and_values(
        available_dtypes=helpers.get_dtypes("integer"),
        min_value=-1e04,
        max_value=1e04,
        allow_inf=False,
    ),
)
def test_torch_special_long(
    dtype_and_x,
    frontend_method_data,
    init_flags,
    method_flags,
    frontend,
    on_device,
):
    input_dtype, x = dtype_and_x
    helpers.test_frontend_method(
        init_input_dtypes=input_dtype,
        init_all_as_kwargs_np={
            "data": x[0],
        },
        method_input_dtypes=input_dtype,
        method_all_as_kwargs_np={},
        frontend_method_data=frontend_method_data,
        init_flags=init_flags,
        method_flags=method_flags,
        frontend=frontend,
        on_device=on_device,
    )


# __radd__
@handle_frontend_method(
    class_tree=CLASS_TREE,
    init_tree="torch.tensor",
    method_name="__radd__",
    dtype_and_x=helpers.dtype_and_values(
        available_dtypes=helpers.get_dtypes("float"),
        num_arrays=2,
        min_value=-1e04,
        max_value=1e04,
        allow_inf=False,
    ),
)
def test_torch_special_radd(
    dtype_and_x,
    frontend_method_data,
    init_flags,
    method_flags,
    frontend,
    on_device,
):
    input_dtype, x = dtype_and_x
    helpers.test_frontend_method(
        init_input_dtypes=input_dtype,
        init_all_as_kwargs_np={
            "data": x[0],
        },
        method_input_dtypes=input_dtype,
        method_all_as_kwargs_np={
            "other": x[1],
        },
        frontend_method_data=frontend_method_data,
        init_flags=init_flags,
        method_flags=method_flags,
        frontend=frontend,
        on_device=on_device,
    )


# __sub__
@handle_frontend_method(
    class_tree=CLASS_TREE,
    init_tree="torch.tensor",
    method_name="__sub__",
    dtype_and_x=helpers.dtype_and_values(
        available_dtypes=helpers.get_dtypes("float"),
        num_arrays=2,
        min_value=-1e04,
        max_value=1e04,
        allow_inf=False,
    ),
)
def test_torch_special_sub(
    dtype_and_x,
    frontend_method_data,
    init_flags,
    method_flags,
    frontend,
    on_device,
):
    input_dtype, x = dtype_and_x
    helpers.test_frontend_method(
        init_input_dtypes=input_dtype,
        init_all_as_kwargs_np={
            "data": x[0],
        },
        method_input_dtypes=input_dtype,
        method_all_as_kwargs_np={
            "other": x[1],
        },
        frontend_method_data=frontend_method_data,
        init_flags=init_flags,
        method_flags=method_flags,
        frontend=frontend,
        on_device=on_device,
    )


# __mul__
@handle_frontend_method(
    class_tree=CLASS_TREE,
    init_tree="torch.tensor",
    method_name="__mul__",
    dtype_and_x=helpers.dtype_and_values(
        available_dtypes=helpers.get_dtypes("float"),
        num_arrays=2,
        min_value=-1e04,
        max_value=1e04,
        allow_inf=False,
    ),
)
def test_torch_special_mul(
    dtype_and_x,
    frontend_method_data,
    init_flags,
    method_flags,
    frontend,
    on_device,
):
    input_dtype, x = dtype_and_x
    helpers.test_frontend_method(
        init_input_dtypes=input_dtype,
        init_all_as_kwargs_np={
            "data": x[0],
        },
        method_input_dtypes=input_dtype,
        method_all_as_kwargs_np={
            "other": x[1],
        },
        frontend_method_data=frontend_method_data,
        init_flags=init_flags,
        method_flags=method_flags,
        frontend=frontend,
        on_device=on_device,
    )


# __rsub__
@handle_frontend_method(
    class_tree=CLASS_TREE,
    init_tree="torch.tensor",
    method_name="__rsub__",
    dtype_and_x=helpers.dtype_and_values(
        available_dtypes=helpers.get_dtypes("numeric"),
        num_arrays=2,
    ),
)
def test_torch_special_rsub(
    dtype_and_x,
    frontend_method_data,
    init_flags,
    method_flags,
    frontend,
    on_device,
):
    input_dtype, x = dtype_and_x
    helpers.test_frontend_method(
        init_input_dtypes=input_dtype,
        init_all_as_kwargs_np={
            "data": x[0],
        },
        method_input_dtypes=input_dtype,
        method_all_as_kwargs_np={
            "other": x[1],
        },
        frontend_method_data=frontend_method_data,
        init_flags=init_flags,
        method_flags=method_flags,
        frontend=frontend,
        on_device=on_device,
    )


# __rmul__
@handle_frontend_method(
    class_tree=CLASS_TREE,
    init_tree="torch.tensor",
    method_name="__rmul__",
    dtype_and_x=helpers.dtype_and_values(
        available_dtypes=helpers.get_dtypes("float"),
        num_arrays=2,
        min_value=-1e04,
        max_value=1e04,
        allow_inf=False,
    ),
)
def test_torch_special_rmul(
    dtype_and_x,
    frontend_method_data,
    init_flags,
    method_flags,
    frontend,
    on_device,
):
    input_dtype, x = dtype_and_x
    helpers.test_frontend_method(
        init_input_dtypes=input_dtype,
        init_all_as_kwargs_np={
            "data": x[0],
        },
        method_input_dtypes=input_dtype,
        method_all_as_kwargs_np={
            "other": x[1],
        },
        frontend_method_data=frontend_method_data,
        init_flags=init_flags,
        method_flags=method_flags,
        frontend=frontend,
        on_device=on_device,
    )


# __truediv__
@handle_frontend_method(
    class_tree=CLASS_TREE,
    init_tree="torch.tensor",
    method_name="__truediv__",
    dtype_and_x=helpers.dtype_and_values(
        available_dtypes=helpers.get_dtypes("float"),
        shared_dtype=True,
        num_arrays=2,
        min_value=-1e04,
        max_value=1e04,
        allow_inf=False,
    ),
)
def test_torch_special_truediv(
    dtype_and_x,
    frontend_method_data,
    init_flags,
    method_flags,
    frontend,
    on_device,
):
    input_dtype, x = dtype_and_x
    helpers.test_frontend_method(
        init_input_dtypes=input_dtype,
        init_all_as_kwargs_np={
            "data": x[0],
        },
        method_input_dtypes=input_dtype,
        method_all_as_kwargs_np={
            "other": x[1],
        },
        frontend_method_data=frontend_method_data,
        init_flags=init_flags,
        method_flags=method_flags,
        frontend=frontend,
        on_device=on_device,
    )


@st.composite
def _to_helper(draw):
    dtype_x = draw(
        helpers.dtype_and_values(
            available_dtypes=helpers.get_dtypes("valid"),
            num_arrays=2,
            large_abs_safety_factor=3,
        )
    )
    input_dtype, x = dtype_x
    arg = draw(st.sampled_from(["tensor", "dtype", "device"]))
    if arg == "tensor":
        method_num_positional_args = 1
        method_all_as_kwargs_np = {"other": x[1]}
    elif arg == "dtype":
        method_num_positional_args = 1
        dtype = draw(helpers.get_dtypes("valid", full=False))[0]
        method_all_as_kwargs_np = {"dtype": dtype}
    else:
        method_num_positional_args = 0
        device = draw(st.just("cpu"))
        dtype = draw(helpers.get_dtypes("valid", full=False, none=True))[0]
        method_all_as_kwargs_np = {"dtype": dtype, "device": device}
    return input_dtype, x, method_num_positional_args, method_all_as_kwargs_np


# to
@handle_frontend_method(
    class_tree=CLASS_TREE,
    init_tree="torch.tensor",
    method_name="to",
    args_kwargs=_to_helper(),
)
def test_torch_instance_to(
    args_kwargs,
    frontend_method_data,
    init_flags,
    method_flags,
    frontend,
    on_device,
):
    input_dtype, x, method_num_positional_args, method_all_as_kwargs_np = args_kwargs
    method_flags.num_positional_args = method_num_positional_args
    helpers.test_frontend_method(
        init_input_dtypes=input_dtype,
        init_all_as_kwargs_np={
            "data": x[0],
        },
        method_input_dtypes=input_dtype,
        method_all_as_kwargs_np=method_all_as_kwargs_np,
        frontend_method_data=frontend_method_data,
        init_flags=init_flags,
        method_flags=method_flags,
        frontend=frontend,
        on_device=on_device,
    )


# arctan
@handle_frontend_method(
    class_tree=CLASS_TREE,
    init_tree="torch.tensor",
    method_name="arctan",
    dtype_and_x=helpers.dtype_and_values(
        available_dtypes=helpers.get_dtypes("float"),
        allow_inf=False,
    ),
)
def test_torch_instance_arctan(
    dtype_and_x,
    frontend_method_data,
    init_flags,
    method_flags,
    frontend,
    on_device,
):
    input_dtype, x = dtype_and_x
    helpers.test_frontend_method(
        init_input_dtypes=input_dtype,
        init_all_as_kwargs_np={
            "data": x[0],
        },
        method_input_dtypes=input_dtype,
        method_all_as_kwargs_np={},
        frontend_method_data=frontend_method_data,
        init_flags=init_flags,
        method_flags=method_flags,
        frontend=frontend,
        on_device=on_device,
    )


# arctan_
@handle_frontend_method(
    class_tree=CLASS_TREE,
    init_tree="torch.tensor",
    method_name="arctan_",
    dtype_and_x=helpers.dtype_and_values(
        available_dtypes=helpers.get_dtypes("float"),
        allow_inf=False,
    ),
)
def test_torch_instance_arctan_(
    dtype_and_x,
    frontend_method_data,
    init_flags,
    method_flags,
    frontend,
    on_device,
):
    input_dtype, x = dtype_and_x
    helpers.test_frontend_method(
        init_input_dtypes=input_dtype,
        init_all_as_kwargs_np={
            "data": x[0],
        },
        method_input_dtypes=input_dtype,
        method_all_as_kwargs_np={},
        frontend_method_data=frontend_method_data,
        init_flags=init_flags,
        method_flags=method_flags,
        frontend=frontend,
        on_device=on_device,
    )


# arctan2
@handle_frontend_method(
    class_tree=CLASS_TREE,
    init_tree="torch.tensor",
    method_name="arctan2",
    dtype_and_x=helpers.dtype_and_values(
        available_dtypes=helpers.get_dtypes("float"),
        num_arrays=2,
    ),
)
def test_torch_instance_arctan2(
    dtype_and_x,
    frontend_method_data,
    init_flags,
    method_flags,
    frontend,
    on_device,
):
    input_dtype, x = dtype_and_x
    helpers.test_frontend_method(
        init_input_dtypes=input_dtype,
        init_all_as_kwargs_np={
            "data": x[0],
        },
        method_input_dtypes=input_dtype,
        method_all_as_kwargs_np={
            "other": x[1],
        },
        frontend_method_data=frontend_method_data,
        init_flags=init_flags,
        method_flags=method_flags,
        frontend=frontend,
        on_device=on_device,
    )


# arctan2_
@handle_frontend_method(
    class_tree=CLASS_TREE,
    init_tree="torch.tensor",
    method_name="arctan2_",
    dtype_and_x=helpers.dtype_and_values(
        available_dtypes=helpers.get_dtypes("float"),
        num_arrays=2,
    ),
)
def test_torch_instance_arctan2_(
    dtype_and_x,
    frontend_method_data,
    init_flags,
    method_flags,
    frontend,
    on_device,
):
    input_dtype, x = dtype_and_x
    helpers.test_frontend_method(
        init_input_dtypes=input_dtype,
        init_all_as_kwargs_np={
            "data": x[0],
        },
        method_input_dtypes=input_dtype,
        method_all_as_kwargs_np={
            "other": x[1],
        },
        frontend_method_data=frontend_method_data,
        init_flags=init_flags,
        method_flags=method_flags,
        frontend=frontend,
        on_device=on_device,
    )


# acos
@handle_frontend_method(
    class_tree=CLASS_TREE,
    init_tree="torch.tensor",
    method_name="acos",
    dtype_and_x=helpers.dtype_and_values(
        available_dtypes=helpers.get_dtypes("float"),
        allow_inf=False,
    ),
)
def test_torch_instance_acos(
    dtype_and_x,
    frontend_method_data,
    init_flags,
    method_flags,
    frontend,
    on_device,
):
    input_dtype, x = dtype_and_x
    helpers.test_frontend_method(
        init_input_dtypes=input_dtype,
        init_all_as_kwargs_np={
            "data": x[0],
        },
        method_input_dtypes=input_dtype,
        method_all_as_kwargs_np={},
        frontend_method_data=frontend_method_data,
        init_flags=init_flags,
        method_flags=method_flags,
        frontend=frontend,
        on_device=on_device,
    )


# floor
@handle_frontend_method(
    class_tree=CLASS_TREE,
    init_tree="torch.tensor",
    method_name="floor",
    dtype_and_x=helpers.dtype_and_values(
        available_dtypes=helpers.get_dtypes("float"),
    ),
)
def test_torch_instance_floor(
    dtype_and_x,
    frontend_method_data,
    init_flags,
    method_flags,
    frontend,
    on_device,
):
    input_dtype, x = dtype_and_x
    helpers.test_frontend_method(
        init_input_dtypes=input_dtype,
        init_all_as_kwargs_np={
            "data": x[0],
        },
        method_input_dtypes=input_dtype,
        method_all_as_kwargs_np={},
        frontend_method_data=frontend_method_data,
        init_flags=init_flags,
        method_flags=method_flags,
        frontend=frontend,
        on_device=on_device,
    )


# new_tensor
@handle_frontend_method(
    class_tree=CLASS_TREE,
    init_tree="torch.tensor",
    method_name="new_tensor",
    dtype_and_x=helpers.dtype_and_values(
        available_dtypes=helpers.get_dtypes("numeric"),
        num_arrays=2,
    ),
)
def test_torch_instance_new_tensor(
    dtype_and_x,
    frontend_method_data,
    init_flags,
    method_flags,
    frontend,
    on_device,
):
    input_dtype, x = dtype_and_x
    helpers.test_frontend_method(
        init_input_dtypes=[input_dtype[0]],
        init_all_as_kwargs_np={
            "data": x[0],
        },
        method_input_dtypes=[input_dtype[1]],
        method_all_as_kwargs_np={
            "data": x[1],
            "dtype": input_dtype[1],
        },
        frontend_method_data=frontend_method_data,
        init_flags=init_flags,
        method_flags=method_flags,
        frontend=frontend,
        on_device=on_device,
    )


@st.composite
def _array_and_index(
    draw,
    *,
    available_dtypes=helpers.get_dtypes("numeric"),
    min_num_dims=1,
    max_num_dims=3,
    min_dim_size=1,
    max_dim_size=10,
    shape=None,
):
    if isinstance(min_dim_size, st._internal.SearchStrategy):
        min_dim_size = draw(min_dim_size)
    if isinstance(max_dim_size, st._internal.SearchStrategy):
        max_dim_size = draw(max_dim_size)
    if isinstance(available_dtypes, st._internal.SearchStrategy):
        available_dtypes = draw(available_dtypes)

    assert available_dtypes is not None, "Unspecified dtype or available_dtypes."
    dtype = draw(
        helpers.array_dtypes(
            num_arrays=1,
            available_dtypes=available_dtypes,
        )
    )
    dtype.append("int32")

    if shape is not None:
        if not isinstance(shape, (tuple, list)):
            shape = draw(shape)
    else:
        shape = draw(
            st.shared(
                helpers.get_shape(
                    min_num_dims=min_num_dims,
                    max_num_dims=max_num_dims,
                    min_dim_size=min_dim_size,
                    max_dim_size=max_dim_size,
                ),
                key="shape",
            )
        )

    array = draw(
        helpers.array_values(
            dtype=dtype[0],
            shape=shape,
        )
    )

    index = tuple([draw(helpers.ints(min_value=0, max_value=_ - 1)) for _ in shape])
    index = index if len(index) != 0 else index[0]
    return dtype, [array, index]


# __getitem__
@handle_frontend_method(
    class_tree=CLASS_TREE,
    init_tree="torch.tensor",
    method_name="__getitem__",
    dtype_and_x=_array_and_index(available_dtypes=helpers.get_dtypes("numeric")),
)
def test_torch_instance_getitem(
    dtype_and_x,
    frontend_method_data,
    init_flags,
    method_flags,
    frontend,
    on_device,
):
    input_dtype, x = dtype_and_x
    data = x[0]
    index = x[1]
    helpers.test_frontend_method(
        init_input_dtypes=[input_dtype[0]],
        init_all_as_kwargs_np={"data": data},
        method_input_dtypes=[input_dtype[1]],
        method_all_as_kwargs_np={"query": index},
        frontend_method_data=frontend_method_data,
        init_flags=init_flags,
        method_flags=method_flags,
        frontend=frontend,
        on_device=on_device,
    )


# view_as
@handle_frontend_method(
    class_tree=CLASS_TREE,
    init_tree="torch.tensor",
    method_name="view_as",
    dtype_x=helpers.dtype_and_values(
        available_dtypes=helpers.get_dtypes("numeric"),
        shape=st.shared(helpers.get_shape(), key="value_shape"),
        num_arrays=2,
    ),
)
def test_torch_instance_view_as(
    dtype_x,
    frontend_method_data,
    init_flags,
    method_flags,
    frontend,
    on_device,
):
    input_dtype, x = dtype_x
    helpers.test_frontend_method(
        init_input_dtypes=input_dtype,
        init_all_as_kwargs_np={
            "data": x[0],
        },
        method_input_dtypes=input_dtype,
        method_all_as_kwargs_np={
            "other": x[1],
        },
        frontend_method_data=frontend_method_data,
        init_flags=init_flags,
        method_flags=method_flags,
        frontend=frontend,
        on_device=on_device,
    )


# unsqueeze
@handle_frontend_method(
    class_tree=CLASS_TREE,
    init_tree="torch.tensor",
    method_name="unsqueeze",
    dtype_value=helpers.dtype_and_values(
        available_dtypes=helpers.get_dtypes("valid"),
        shape=st.shared(helpers.get_shape(), key="shape"),
    ),
    dim=helpers.get_axis(
        shape=st.shared(helpers.get_shape(), key="shape"),
        allow_neg=True,
        force_int=True,
    ),
)
def test_torch_instance_unsqueeze(
    dtype_value,
    dim,
    frontend_method_data,
    init_flags,
    method_flags,
    frontend,
    on_device,
):
    input_dtype, x = dtype_value
    helpers.test_frontend_method(
        init_input_dtypes=input_dtype,
        init_all_as_kwargs_np={
            "data": x[0],
        },
        method_input_dtypes=input_dtype,
        method_all_as_kwargs_np={
            "dim": dim,
        },
        frontend_method_data=frontend_method_data,
        init_flags=init_flags,
        method_flags=method_flags,
        frontend=frontend,
        on_device=on_device,
    )


# unsqueeze_
@handle_frontend_method(
    class_tree=CLASS_TREE,
    init_tree="torch.tensor",
    method_name="unsqueeze_",
    dtype_value=helpers.dtype_and_values(
        available_dtypes=helpers.get_dtypes("valid"),
        shape=st.shared(helpers.get_shape(), key="shape"),
    ),
    dim=helpers.get_axis(
        shape=st.shared(helpers.get_shape(), key="shape"),
        allow_neg=True,
        force_int=True,
    ),
)
def test_torch_instance_unsqueeze_(
    dtype_value,
    dim,
    frontend_method_data,
    init_flags,
    method_flags,
    frontend,
    on_device,
):
    input_dtype, x = dtype_value
    helpers.test_frontend_method(
        init_input_dtypes=input_dtype,
        init_all_as_kwargs_np={
            "data": x[0],
        },
        method_input_dtypes=input_dtype,
        method_all_as_kwargs_np={
            "dim": dim,
        },
        frontend_method_data=frontend_method_data,
        init_flags=init_flags,
        method_flags=method_flags,
        frontend=frontend,
        on_device=on_device,
    )


# ravel
@handle_frontend_method(
    class_tree=CLASS_TREE,
    init_tree="torch.tensor",
    method_name="ravel",
    dtype_value=helpers.dtype_and_values(
        available_dtypes=helpers.get_dtypes("valid"),
        shape=st.shared(helpers.get_shape(min_num_dims=1), key="shape"),
    ),
)
def test_torch_instance_ravel(
    dtype_value,
    frontend_method_data,
    init_flags,
    method_flags,
    frontend,
    on_device,
):
    input_dtype, x = dtype_value
    helpers.test_frontend_method(
        init_input_dtypes=input_dtype,
        init_all_as_kwargs_np={
            "data": x[0],
        },
        method_input_dtypes=input_dtype,
        method_all_as_kwargs_np={},
        frontend_method_data=frontend_method_data,
        init_flags=init_flags,
        method_flags=method_flags,
        frontend=frontend,
        on_device=on_device,
    )


# split
@handle_frontend_method(
    class_tree=CLASS_TREE,
    init_tree="torch.tensor",
    method_name="split",
    dtype_value=helpers.dtype_and_values(
        available_dtypes=helpers.get_dtypes("valid"),
        shape=st.shared(helpers.get_shape(min_num_dims=1), key="value_shape"),
    ),
    split_size=_get_splits().filter(lambda s: s is not None),
    dim=st.shared(
        helpers.get_axis(
            shape=st.shared(helpers.get_shape(min_num_dims=1), key="value_shape"),
            force_int=True,
        ),
        key="target_axis",
    ),
)
def test_torch_instance_split(
    dtype_value,
    split_size,
    dim,
    frontend_method_data,
    init_flags,
    method_flags,
    frontend,
    on_device,
):
    input_dtype, x = dtype_value
    helpers.test_frontend_method(
        init_input_dtypes=input_dtype,
        init_all_as_kwargs_np={
            "data": x[0],
        },
        method_input_dtypes=input_dtype,
        method_all_as_kwargs_np={
            "split_size": split_size,
            "dim": dim,
        },
        frontend_method_data=frontend_method_data,
        init_flags=init_flags,
        method_flags=method_flags,
        frontend=frontend,
        on_device=on_device,
    )


# tensor_split
@handle_frontend_method(
    class_tree=CLASS_TREE,
    init_tree="torch.tensor",
    method_name="tensor_split",
    dtype_value=helpers.dtype_and_values(
        available_dtypes=helpers.get_dtypes("integer"),
        shape=st.shared(helpers.get_shape(min_num_dims=1), key="value_shape"),
    ),
    indices_or_sections=_get_split_locations(min_num_dims=1),
    dim=st.shared(
        helpers.get_axis(
            shape=st.shared(helpers.get_shape(min_num_dims=1), key="value_shape"),
            force_int=True,
        ),
        key="target_axis",
    ),
    method_num_positional_args=st.just(1),
)
def test_torch_instance_tensor_split(
    dtype_value,
    indices_or_sections,
    dim,
    frontend_method_data,
    init_flags,
    method_flags,
    frontend,
):
    input_dtype, x = dtype_value
    helpers.test_frontend_method(
        init_input_dtypes=input_dtype,
        init_all_as_kwargs_np={
            "data": x[0],
        },
        method_input_dtypes=[],
        method_all_as_kwargs_np={
            "indices_or_sections": indices_or_sections,
            "dim": dim,
        },
        frontend_method_data=frontend_method_data,
        init_flags=init_flags,
        method_flags=method_flags,
        frontend=frontend,
    )


# vsplit
@handle_frontend_method(
    class_tree=CLASS_TREE,
    init_tree="torch.tensor",
    method_name="vsplit",
    dtype_value=helpers.dtype_and_values(
        available_dtypes=helpers.get_dtypes("valid"),
        shape=st.shared(helpers.get_shape(min_num_dims=2), key="value_shape"),
    ),
    indices_or_sections=_get_split_locations(min_num_dims=2, axis=0),
)
def test_torch_instance_vsplit(
    dtype_value,
    indices_or_sections,
    frontend_method_data,
    init_flags,
    method_flags,
    frontend,
    on_device,
):
    input_dtype, x = dtype_value
    helpers.test_frontend_method(
        init_input_dtypes=input_dtype,
        init_all_as_kwargs_np={
            "data": x[0],
        },
        method_input_dtypes=[],
        method_all_as_kwargs_np={"indices_or_sections": indices_or_sections},
        frontend_method_data=frontend_method_data,
        init_flags=init_flags,
        method_flags=method_flags,
        frontend=frontend,
        on_device=on_device,
    )


# hsplit
@handle_frontend_method(
    class_tree=CLASS_TREE,
    init_tree="torch.tensor",
    method_name="hsplit",
    dtype_value=helpers.dtype_and_values(
        available_dtypes=helpers.get_dtypes("valid"),
        shape=st.shared(helpers.get_shape(min_num_dims=1), key="value_shape"),
    ),
    indices_or_sections=_get_split_locations(min_num_dims=1, axis=1),
)
def test_torch_instance_hsplit(
    dtype_value,
    indices_or_sections,
    frontend_method_data,
    init_flags,
    method_flags,
    frontend,
    on_device,
):
    input_dtype, x = dtype_value
    # TODO: remove the assumption when these bugfixes are merged and version-pinned
    # https://github.com/tensorflow/tensorflow/pull/59523
    # https://github.com/google/jax/pull/14275
    assume(
        not (
            len(x[0].shape) == 1 and ivy.current_backend_str() in ("tensorflow", "jax")
        )
    )
    helpers.test_frontend_method(
        init_input_dtypes=input_dtype,
        init_all_as_kwargs_np={
            "data": x[0],
        },
        method_input_dtypes=[],
        method_all_as_kwargs_np={"indices_or_sections": indices_or_sections},
        frontend_method_data=frontend_method_data,
        init_flags=init_flags,
        method_flags=method_flags,
        frontend=frontend,
        on_device=on_device,
    )


# dsplit
@handle_frontend_method(
    class_tree=CLASS_TREE,
    init_tree="torch.tensor",
    method_name="dsplit",
    dtype_value=helpers.dtype_and_values(
        available_dtypes=helpers.get_dtypes("valid"),
        shape=st.shared(helpers.get_shape(min_num_dims=3), key="value_shape"),
    ),
    indices_or_sections=_get_split_locations(min_num_dims=3, axis=2),
)
def test_torch_instance_dsplit(
    dtype_value,
    indices_or_sections,
    frontend_method_data,
    init_flags,
    method_flags,
    frontend,
    on_device,
):
    input_dtype, x = dtype_value
    helpers.test_frontend_method(
        init_input_dtypes=input_dtype,
        init_all_as_kwargs_np={
            "data": x[0],
        },
        method_input_dtypes=[],
        method_all_as_kwargs_np={"indices_or_sections": indices_or_sections},
        frontend_method_data=frontend_method_data,
        init_flags=init_flags,
        method_flags=method_flags,
        frontend=frontend,
        on_device=on_device,
    )


# detach
@handle_frontend_method(
    class_tree=CLASS_TREE,
    init_tree="torch.tensor",
    method_name="detach",
    dtype_and_x=helpers.dtype_and_values(
        available_dtypes=helpers.get_dtypes("valid"),
    ),
)
def test_torch_instance_detach(
    dtype_and_x,
    frontend_method_data,
    init_flags,
    method_flags,
    frontend,
    on_device,
):
    input_dtype, x = dtype_and_x
    helpers.test_frontend_method(
        init_input_dtypes=input_dtype,
        init_all_as_kwargs_np={
            "data": x[0],
        },
        method_input_dtypes=input_dtype,
        method_all_as_kwargs_np={},
        frontend_method_data=frontend_method_data,
        init_flags=init_flags,
        method_flags=method_flags,
        frontend=frontend,
        on_device=on_device,
    )


# dim
@handle_frontend_method(
    class_tree=CLASS_TREE,
    init_tree="torch.tensor",
    method_name="dim",
    dtype_and_x=helpers.dtype_and_values(
        available_dtypes=helpers.get_dtypes("numeric"),
    ),
)
def test_torch_instance_dim(
    dtype_and_x,
    frontend_method_data,
    init_flags,
    method_flags,
    frontend,
    on_device,
):
    input_dtype, x = dtype_and_x
    helpers.test_frontend_method(
        init_input_dtypes=input_dtype,
        init_all_as_kwargs_np={
            "data": x[0],
        },
        method_input_dtypes=[],
        method_all_as_kwargs_np={},
        frontend_method_data=frontend_method_data,
        init_flags=init_flags,
        method_flags=method_flags,
        frontend=frontend,
        on_device=on_device,
    )


# ndimension
@handle_frontend_method(
    class_tree=CLASS_TREE,
    init_tree="torch.tensor",
    method_name="ndimension",
    dtype_and_x=helpers.dtype_and_values(
        available_dtypes=helpers.get_dtypes("numeric"),
    ),
)
def test_torch_instance_ndimension(
    dtype_and_x,
    frontend_method_data,
    init_flags,
    method_flags,
    frontend,
    on_device,
):
    input_dtype, x = dtype_and_x
    helpers.test_frontend_method(
        init_input_dtypes=input_dtype,
        init_all_as_kwargs_np={
            "data": x[0],
        },
        method_input_dtypes=[],
        method_all_as_kwargs_np={},
        frontend_method_data=frontend_method_data,
        init_flags=init_flags,
        method_flags=method_flags,
        frontend=frontend,
        on_device=on_device,
    )


@st.composite
def _fill_value_and_size(
    draw,
    *,
    min_num_dims=1,
    max_num_dims=5,
    min_dim_size=1,
    max_dim_size=10,
):
    if isinstance(min_dim_size, st._internal.SearchStrategy):
        min_dim_size = draw(min_dim_size)
    if isinstance(max_dim_size, st._internal.SearchStrategy):
        max_dim_size = draw(max_dim_size)

    available_dtypes = draw(helpers.get_dtypes("numeric"))
    dtype = draw(
        helpers.array_dtypes(
            num_arrays=1,
            available_dtypes=available_dtypes,
        )
    )
    array = draw(
        helpers.array_values(
            dtype=dtype[0],
            shape=(1,),
        )
    )
    dtype.append("int32")
    size = draw(
        st.shared(
            helpers.get_shape(
                min_num_dims=min_num_dims,
                max_num_dims=max_num_dims,
                min_dim_size=min_dim_size,
                max_dim_size=max_dim_size,
            ),
            key="shape",
        )
    )
    fill_value = draw(helpers.ints()) if "int" in dtype[0] else draw(helpers.floats())

    return dtype, [array, size, fill_value]


# new_full
@handle_frontend_method(
    class_tree=CLASS_TREE,
    init_tree="torch.tensor",
    method_name="new_full",
    dtype_and_x=_fill_value_and_size(max_num_dims=3),
)
def test_torch_instance_new_full(
    dtype_and_x,
    frontend_method_data,
    init_flags,
    method_flags,
    frontend,
    on_device,
):
    input_dtype, x = dtype_and_x
    helpers.test_frontend_method(
        init_input_dtypes=[input_dtype[0]],
        init_all_as_kwargs_np={
            "data": x[0],
        },
        method_input_dtypes=[input_dtype[1]],
        method_all_as_kwargs_np={
            "size": x[1],
            "fill_value": x[2],
        },
        frontend_method_data=frontend_method_data,
        init_flags=init_flags,
        method_flags=method_flags,
        frontend=frontend,
        on_device=on_device,
    )


# new_empty (not actually intuitive for testing)
@handle_frontend_method(
    class_tree=CLASS_TREE,
    init_tree="torch.tensor",
    method_name="new_empty",
    dtype_and_x=helpers.dtype_and_values(
        available_dtypes=helpers.get_dtypes("numeric"),
    ),
    size=helpers.get_shape(
        min_num_dims=1,
        max_num_dims=3,
    ),
)
def test_torch_instance_new_empty(
    dtype_and_x,
    size,
    frontend_method_data,
    init_flags,
    method_flags,
    frontend,
    on_device,
):
    input_dtype, x = dtype_and_x
    helpers.test_frontend_method(
        init_input_dtypes=[input_dtype[0]],
        init_all_as_kwargs_np={
            "data": x,
        },
        method_input_dtypes=[ivy.int32],
        method_all_as_kwargs_np={
            "size": size,
        },
        frontend_method_data=frontend_method_data,
        init_flags=init_flags,
        method_flags=method_flags,
        frontend=frontend,
        on_device=on_device,
    )


@st.composite
def _expand_helper(draw):
    num_dims = draw(st.integers(min_value=1, max_value=10))
    shape = draw(
        helpers.get_shape(min_num_dims=num_dims, max_num_dims=num_dims).filter(
            lambda x: any(i == 1 for i in x)
        )
    )
    new_shape = draw(
        helpers.get_shape(min_num_dims=num_dims, max_num_dims=num_dims).filter(
            lambda x: all(x[i] == v if v != 1 else True for i, v in enumerate(shape))
        )
    )
    dtype, x = draw(
        helpers.dtype_and_values(
            available_dtypes=helpers.get_dtypes("valid"),
            shape=shape,
        )
    )
    return dtype, x, new_shape


@handle_frontend_method(
    class_tree=CLASS_TREE,
    init_tree="torch.tensor",
    method_name="expand",
    dtype_x_shape=_expand_helper(),
    unpack_shape=st.booleans(),
)
def test_torch_instance_expand(
    dtype_x_shape,
    unpack_shape,
    frontend_method_data,
    init_flags,
    method_flags,
    frontend,
    on_device,
):
    input_dtype, x, shape = dtype_x_shape
    if unpack_shape:
        method_flags.num_positional_args = len(shape) + 1
        size = {}
        i = 0
        for x_ in shape:
            size["x{}".format(i)] = x_
            i += 1
    else:
        size = {
            "size": shape,
        }
    helpers.test_frontend_method(
        init_input_dtypes=input_dtype,
        init_all_as_kwargs_np={
            "data": x[0],
        },
        method_input_dtypes=input_dtype,
        method_all_as_kwargs_np=size,
        frontend_method_data=frontend_method_data,
        init_flags=init_flags,
        method_flags=method_flags,
        frontend=frontend,
        on_device=on_device,
    )


# expand_as
@handle_frontend_method(
    class_tree=CLASS_TREE,
    init_tree="torch.tensor",
    method_name="expand_as",
    dtype_x=helpers.dtype_and_values(
        available_dtypes=helpers.get_dtypes("valid", full=True), num_arrays=2
    ),
)
def test_torch_instance_expand_as(
    dtype_x,
    frontend_method_data,
    init_flags,
    method_flags,
    frontend,
    on_device,
):
    input_dtype, x = dtype_x
    helpers.test_frontend_method(
        init_input_dtypes=input_dtype,
        init_all_as_kwargs_np={
            "data": x[0],
        },
        method_input_dtypes=input_dtype,
        method_all_as_kwargs_np={
            "other": x[1],
        },
        frontend_method_data=frontend_method_data,
        init_flags=init_flags,
        method_flags=method_flags,
        frontend=frontend,
        on_device=on_device,
    )


@st.composite
def _unfold_args(draw):
    values_dtype, values, axis, shape = draw(
        helpers.dtype_values_axis(
            available_dtypes=helpers.get_dtypes("float"),
            force_int_axis=True,
            shape=draw(
                helpers.get_shape(
                    allow_none=False,
                    min_num_dims=1,
                    min_dim_size=1,
                )
            ),
            ret_shape=True,
        )
    )
    size = draw(
        st.integers(
            min_value=1,
            max_value=max(shape[axis] - 1, 1),
        )
    )
    step = draw(
        st.integers(
            min_value=1,
            max_value=size,
        )
    )
    return values_dtype, values, axis, size, step


# unfold
@handle_frontend_method(
    class_tree=CLASS_TREE,
    init_tree="torch.tensor",
    method_name="unfold",
    dtype_values_args=_unfold_args(),
)
def test_torch_instance_unfold(
    dtype_values_args,
    frontend_method_data,
    init_flags,
    method_flags,
    frontend,
    on_device,
):
    input_dtype, x, axis, size, step = dtype_values_args
    print(axis, size, step)
    helpers.test_frontend_method(
        init_input_dtypes=input_dtype,
        init_all_as_kwargs_np={
            "data": x,
        },
        method_input_dtypes=input_dtype,
        method_all_as_kwargs_np={
            "dimension": axis,
            "size": size,
            "step": step,
        },
        frontend_method_data=frontend_method_data,
        init_flags=init_flags,
        method_flags=method_flags,
        frontend=frontend,
        on_device=on_device,
    )


# __mod__
@handle_frontend_method(
    class_tree=CLASS_TREE,
    init_tree="torch.tensor",
    method_name="__mod__",
    dtype_and_x=helpers.dtype_and_values(
        available_dtypes=helpers.get_dtypes("float"),
        num_arrays=2,
    ),
)
def test_torch_special_mod(
    dtype_and_x,
    frontend_method_data,
    init_flags,
    method_flags,
    frontend,
    on_device,
):
    input_dtype, x = dtype_and_x
    helpers.test_frontend_method(
        init_input_dtypes=input_dtype,
        init_all_as_kwargs_np={
            "data": x[0],
        },
        method_input_dtypes=input_dtype,
        method_all_as_kwargs_np={
            "other": x[1],
        },
        frontend_method_data=frontend_method_data,
        init_flags=init_flags,
        method_flags=method_flags,
        frontend=frontend,
        on_device=on_device,
    )


# long
@handle_frontend_method(
    class_tree=CLASS_TREE,
    init_tree="torch.tensor",
    method_name="long",
    dtype_and_x=helpers.dtype_and_values(
        available_dtypes=helpers.get_dtypes("integer"),
    ),
)
def test_torch_instance_long(
    dtype_and_x,
    frontend_method_data,
    init_flags,
    method_flags,
    frontend,
    on_device,
):
    input_dtype, x = dtype_and_x
    helpers.test_frontend_method(
        init_input_dtypes=input_dtype,
        init_all_as_kwargs_np={
            "data": x[0],
        },
        method_input_dtypes=input_dtype,
        method_all_as_kwargs_np={},
        frontend_method_data=frontend_method_data,
        init_flags=init_flags,
        method_flags=method_flags,
        frontend=frontend,
        on_device=on_device,
    )


# max
@handle_frontend_method(
    class_tree=CLASS_TREE,
    init_tree="torch.tensor",
    method_name="max",
    dtype_x=helpers.dtype_and_values(
        available_dtypes=helpers.get_dtypes("numeric", full=True),
    ),
)
def test_torch_instance_max(
    dtype_x,
    frontend_method_data,
    init_flags,
    method_flags,
    frontend,
    on_device,
):
    input_dtype, x = dtype_x
    helpers.test_frontend_method(
        init_input_dtypes=input_dtype,
        init_all_as_kwargs_np={
            "data": x[0],
        },
        method_input_dtypes=input_dtype,
        method_all_as_kwargs_np={},
        frontend_method_data=frontend_method_data,
        init_flags=init_flags,
        method_flags=method_flags,
        frontend=frontend,
        on_device=on_device,
    )


# is_cuda
@handle_frontend_method(
    class_tree=CLASS_TREE,
    init_tree="torch.tensor",
    method_name="is_cuda",
    dtype_and_x=helpers.dtype_and_values(
        available_dtypes=helpers.get_dtypes("numeric"),
    ),
    size=helpers.get_shape(
        allow_none=False,
        min_num_dims=1,
        max_num_dims=5,
        min_dim_size=1,
        max_dim_size=10,
    ),
    dtypes=_dtypes(),
    requires_grad=_requires_grad(),
    device=st.booleans(),
)
def test_torch_instance_is_cuda(
    dtype_and_x,
    size,
    dtypes,
    requires_grad,
    device,
    frontend,
    frontend_method_data,
    init_flags,
    method_flags,
    on_device,
):
    input_dtype, x = dtype_and_x
    device = "cpu" if device is False else "gpu:0"
    x = Tensor(x[0]).new_ones(
        size=size, dtype=dtypes[0], device=device, requires_grad=requires_grad
    )

    helpers.test_frontend_method(
        init_input_dtypes=input_dtype,
        init_all_as_kwargs_np={
            "data": x,
        },
        method_input_dtypes=[],
        method_all_as_kwargs_np={},
        frontend_method_data=frontend_method_data,
        init_flags=init_flags,
        method_flags=method_flags,
        frontend=frontend,
        on_device=on_device,
    )


# logical_and
@handle_frontend_method(
    class_tree=CLASS_TREE,
    init_tree="torch.tensor",
    method_name="logical_and",
    dtype_and_x=helpers.dtype_and_values(
        available_dtypes=helpers.get_dtypes("bool", "integer"),
        num_arrays=2,
    ),
)
def test_torch_instance_logical_and(
    dtype_and_x,
    frontend_method_data,
    init_flags,
    method_flags,
    frontend,
    on_device,
):
    input_dtype, x = dtype_and_x
    helpers.test_frontend_method(
        init_input_dtypes=input_dtype,
        init_all_as_kwargs_np={
            "data": x[0],
        },
        method_input_dtypes=input_dtype,
        method_all_as_kwargs_np={
            "other": x[1],
        },
        frontend_method_data=frontend_method_data,
        init_flags=init_flags,
        method_flags=method_flags,
        frontend=frontend,
        on_device=on_device,
    )


# logical_not
@handle_frontend_method(
    class_tree=CLASS_TREE,
    init_tree="torch.tensor",
    method_name="logical_not",
    dtype_and_x=helpers.dtype_and_values(
        available_dtypes=helpers.get_dtypes("valid"), num_arrays=1
    ),
)
def test_torch_instance_logical_not(
    dtype_and_x,
    frontend_method_data,
    init_flags,
    method_flags,
    frontend,
    on_device,
):
    input_dtype, x = dtype_and_x
    helpers.test_frontend_method(
        init_input_dtypes=input_dtype,
        init_all_as_kwargs_np={
            "data": x[0],
        },
        method_input_dtypes=input_dtype,
        method_all_as_kwargs_np={},
        frontend_method_data=frontend_method_data,
        init_flags=init_flags,
        method_flags=method_flags,
        frontend=frontend,
        on_device=on_device,
    )


# logical_or
@handle_frontend_method(
    class_tree=CLASS_TREE,
    init_tree="torch.tensor",
    method_name="logical_or",
    dtype_and_x=helpers.dtype_and_values(
        available_dtypes=helpers.get_dtypes("bool", "integer"),
        num_arrays=2,
    ),
)
def test_torch_instance_logical_or(
    dtype_and_x,
    frontend_method_data,
    init_flags,
    method_flags,
    frontend,
    on_device,
):
    input_dtype, x = dtype_and_x
    helpers.test_frontend_method(
        init_input_dtypes=input_dtype,
        init_all_as_kwargs_np={
            "data": x[0],
        },
        method_input_dtypes=input_dtype,
        method_all_as_kwargs_np={
            "other": x[1],
        },
        frontend_method_data=frontend_method_data,
        init_flags=init_flags,
        method_flags=method_flags,
        frontend=frontend,
        on_device=on_device,
    )


# bitwise_not
@handle_frontend_method(
    class_tree=CLASS_TREE,
    init_tree="torch.tensor",
    method_name="bitwise_not",
    dtype_and_x=helpers.dtype_and_values(
        available_dtypes=helpers.get_dtypes("integer"),
        num_arrays=2,
    ),
)
def test_torch_instance_bitwise_not(
    dtype_and_x,
    frontend_method_data,
    init_flags,
    method_flags,
    frontend,
    on_device,
):
    input_dtype, x = dtype_and_x
    helpers.test_frontend_method(
        init_input_dtypes=input_dtype,
        init_all_as_kwargs_np={
            "data": x[0],
        },
        method_input_dtypes=input_dtype,
        frontend_method_data=frontend_method_data,
        init_flags=init_flags,
        method_flags=method_flags,
        method_all_as_kwargs_np={},
        frontend=frontend,
        on_device=on_device,
    )


# bitwise_and
@handle_frontend_method(
    class_tree=CLASS_TREE,
    init_tree="torch.tensor",
    method_name="bitwise_and",
    dtype_and_x=helpers.dtype_and_values(
        available_dtypes=helpers.get_dtypes("integer"),
        num_arrays=2,
    ),
)
def test_torch_instance_bitwise_and(
    dtype_and_x,
    frontend_method_data,
    init_flags,
    method_flags,
    frontend,
    on_device,
):
    input_dtype, x = dtype_and_x
    helpers.test_frontend_method(
        init_input_dtypes=input_dtype,
        init_all_as_kwargs_np={
            "data": x[0],
        },
        method_input_dtypes=input_dtype,
        method_all_as_kwargs_np={
            "other": x[1],
        },
        frontend_method_data=frontend_method_data,
        init_flags=init_flags,
        method_flags=method_flags,
        frontend=frontend,
        on_device=on_device,
    )


# bitwise_or
@handle_frontend_method(
    class_tree=CLASS_TREE,
    init_tree="torch.tensor",
    method_name="bitwise_or",
    dtype_and_x=helpers.dtype_and_values(
        available_dtypes=helpers.get_dtypes("integer"),
        num_arrays=2,
    ),
)
def test_torch_instance_bitwise_or(
    dtype_and_x,
    frontend_method_data,
    init_flags,
    method_flags,
    frontend,
    on_device,
):
    input_dtype, x = dtype_and_x
    helpers.test_frontend_method(
        init_input_dtypes=input_dtype,
        init_all_as_kwargs_np={
            "data": x[0],
        },
        method_input_dtypes=input_dtype,
        method_all_as_kwargs_np={
            "other": x[1],
        },
        frontend_method_data=frontend_method_data,
        init_flags=init_flags,
        method_flags=method_flags,
        frontend=frontend,
        on_device=on_device,
    )


# bitwise_or_
@handle_frontend_method(
    class_tree=CLASS_TREE,
    init_tree="torch.tensor",
    method_name="bitwise_or_",
    dtype_and_x=helpers.dtype_and_values(
        available_dtypes=helpers.get_dtypes("valid"),
        num_arrays=2,
    ),
)
def test_torch_instance_bitwise_or_(
    dtype_and_x,
    frontend_method_data,
    init_flags,
    method_flags,
    frontend,
    on_device,
):
    input_dtype, x = dtype_and_x
    helpers.test_frontend_method(
        init_input_dtypes=input_dtype,
        init_all_as_kwargs_np={
            "data": x[0],
        },
        method_input_dtypes=input_dtype,
        method_all_as_kwargs_np={
            "other": x[1],
        },
        frontend_method_data=frontend_method_data,
        init_flags=init_flags,
        method_flags=method_flags,
        frontend=frontend,
        on_device=on_device,
    )


# bitwise_left_shift
@handle_frontend_method(
    class_tree=CLASS_TREE,
    init_tree="torch.tensor",
    method_name="bitwise_left_shift",
    dtype_and_x=helpers.dtype_and_values(
        available_dtypes=helpers.get_dtypes("integer"),
        num_arrays=2,
    ),
)
def test_torch_instance_bitwise_left_shift(
    dtype_and_x,
    frontend_method_data,
    init_flags,
    method_flags,
    frontend,
    on_device,
):
    input_dtype, x = dtype_and_x
    helpers.test_frontend_method(
        init_input_dtypes=input_dtype,
        init_all_as_kwargs_np={
            "data": x[0],
        },
        method_input_dtypes=input_dtype,
        method_all_as_kwargs_np={
            "other": x[1],
        },
        frontend_method_data=frontend_method_data,
        init_flags=init_flags,
        method_flags=method_flags,
        frontend=frontend,
        on_device=on_device,
    )


# add_
@handle_frontend_method(
    class_tree=CLASS_TREE,
    init_tree="torch.tensor",
    method_name="add_",
    dtype_and_x=helpers.dtype_and_values(
        available_dtypes=helpers.get_dtypes("numeric"),
        num_arrays=2,
    ),
)
def test_torch_instance_add_(
    dtype_and_x,
    frontend_method_data,
    init_flags,
    method_flags,
    frontend,
    on_device,
):
    input_dtype, x = dtype_and_x
    helpers.test_frontend_method(
        init_input_dtypes=[input_dtype[0]],
        init_all_as_kwargs_np={
            "data": x[0],
        },
        method_input_dtypes=input_dtype,
        method_all_as_kwargs_np={
            "other": x[1],
        },
        frontend_method_data=frontend_method_data,
        init_flags=init_flags,
        method_flags=method_flags,
        frontend=frontend,
        on_device=on_device,
    )


# subtract_
@handle_frontend_method(
    class_tree=CLASS_TREE,
    init_tree="torch.tensor",
    method_name="subtract_",
    dtype_and_x=helpers.dtype_and_values(
        available_dtypes=helpers.get_dtypes("numeric"),
        num_arrays=2,
    ),
)
def test_torch_instance_subtract_(
    dtype_and_x,
    frontend_method_data,
    init_flags,
    method_flags,
    frontend,
    on_device,
):
    input_dtype, x = dtype_and_x
    helpers.test_frontend_method(
        init_input_dtypes=[input_dtype[0]],
        init_all_as_kwargs_np={
            "data": x[0],
        },
        method_input_dtypes=input_dtype,
        method_all_as_kwargs_np={
            "other": x[1],
        },
        frontend_method_data=frontend_method_data,
        init_flags=init_flags,
        method_flags=method_flags,
        frontend=frontend,
        on_device=on_device,
    )


# arccos_
@handle_frontend_method(
    class_tree=CLASS_TREE,
    init_tree="torch.tensor",
    method_name="arccos_",
    dtype_and_x=helpers.dtype_and_values(
        min_value=-1.0,
        max_value=1.0,
        available_dtypes=helpers.get_dtypes("float"),
    ),
)
def test_torch_instance_arccos_(
    dtype_and_x,
    frontend_method_data,
    init_flags,
    method_flags,
    frontend,
    on_device,
):
    input_dtype, x = dtype_and_x
    helpers.test_frontend_method(
        init_input_dtypes=input_dtype,
        init_all_as_kwargs_np={
            "data": x[0],
        },
        method_input_dtypes=[],
        method_all_as_kwargs_np={},
        frontend_method_data=frontend_method_data,
        init_flags=init_flags,
        method_flags=method_flags,
        frontend=frontend,
        on_device=on_device,
    )


# arccos
@handle_frontend_method(
    class_tree=CLASS_TREE,
    init_tree="torch.tensor",
    method_name="arccos",
    dtype_and_x=helpers.dtype_and_values(
        min_value=-1.0,
        max_value=1.0,
        available_dtypes=helpers.get_dtypes("float"),
    ),
)
def test_torch_instance_arccos(
    dtype_and_x,
    frontend_method_data,
    init_flags,
    method_flags,
    frontend,
    on_device,
):
    input_dtype, x = dtype_and_x
    helpers.test_frontend_method(
        init_input_dtypes=input_dtype,
        init_all_as_kwargs_np={
            "data": x[0],
        },
        method_input_dtypes=[],
        method_all_as_kwargs_np={},
        frontend_method_data=frontend_method_data,
        init_flags=init_flags,
        method_flags=method_flags,
        frontend=frontend,
        on_device=on_device,
    )


# acos_
@handle_frontend_method(
    class_tree=CLASS_TREE,
    init_tree="torch.tensor",
    method_name="acos_",
    dtype_and_x=helpers.dtype_and_values(
        min_value=-1.0,
        max_value=1.0,
        available_dtypes=helpers.get_dtypes("float"),
    ),
)
def test_torch_instance_acos_(
    dtype_and_x,
    frontend_method_data,
    init_flags,
    method_flags,
    frontend,
    on_device,
):
    input_dtype, x = dtype_and_x
    helpers.test_frontend_method(
        init_input_dtypes=input_dtype,
        init_all_as_kwargs_np={
            "data": x[0],
        },
        method_input_dtypes=[],
        method_all_as_kwargs_np={},
        frontend_method_data=frontend_method_data,
        init_flags=init_flags,
        method_flags=method_flags,
        frontend=frontend,
        on_device=on_device,
    )


# asin_
@handle_frontend_method(
    class_tree=CLASS_TREE,
    init_tree="torch.tensor",
    method_name="asin_",
    dtype_and_x=helpers.dtype_and_values(
        min_value=-1.0,
        max_value=1.0,
        available_dtypes=helpers.get_dtypes("float"),
    ),
)
def test_torch_instance_asin_(
    dtype_and_x,
    frontend_method_data,
    init_flags,
    method_flags,
    frontend,
    on_device,
):
    input_dtype, x = dtype_and_x
    helpers.test_frontend_method(
        init_input_dtypes=input_dtype,
        init_all_as_kwargs_np={
            "data": x[0],
        },
        method_input_dtypes=[],
        method_all_as_kwargs_np={},
        frontend_method_data=frontend_method_data,
        init_flags=init_flags,
        method_flags=method_flags,
        frontend=frontend,
        on_device=on_device,
    )


# arcsin_
@handle_frontend_method(
    class_tree=CLASS_TREE,
    init_tree="torch.tensor",
    method_name="arcsin_",
    dtype_and_x=helpers.dtype_and_values(
        min_value=-1.0,
        max_value=1.0,
        available_dtypes=helpers.get_dtypes("float"),
    ),
)
def test_torch_instance_arcsin_(
    dtype_and_x,
    frontend_method_data,
    init_flags,
    method_flags,
    frontend,
    on_device,
):
    input_dtype, x = dtype_and_x
    helpers.test_frontend_method(
        init_input_dtypes=input_dtype,
        init_all_as_kwargs_np={
            "data": x[0],
        },
        method_input_dtypes=[],
        method_all_as_kwargs_np={},
        frontend_method_data=frontend_method_data,
        init_flags=init_flags,
        method_flags=method_flags,
        frontend=frontend,
        on_device=on_device,
    )


# atan_
@handle_frontend_method(
    class_tree=CLASS_TREE,
    init_tree="torch.tensor",
    method_name="atan_",
    dtype_and_x=helpers.dtype_and_values(
        available_dtypes=helpers.get_dtypes("float"),
        allow_inf=False,
    ),
)
def test_torch_instance_atan_(
    dtype_and_x,
    frontend_method_data,
    init_flags,
    method_flags,
    frontend,
    on_device,
):
    input_dtype, x = dtype_and_x
    helpers.test_frontend_method(
        init_input_dtypes=input_dtype,
        init_all_as_kwargs_np={
            "data": x[0],
        },
        method_input_dtypes=[],
        method_all_as_kwargs_np={},
        frontend_method_data=frontend_method_data,
        init_flags=init_flags,
        method_flags=method_flags,
        frontend=frontend,
        on_device=on_device,
    )


# tan_
@handle_frontend_method(
    class_tree=CLASS_TREE,
    init_tree="torch.tensor",
    method_name="tan_",
    dtype_and_x=helpers.dtype_and_values(
        available_dtypes=helpers.get_dtypes("float"),
        allow_inf=False,
    ),
)
def test_torch_instance_tan_(
    dtype_and_x,
    frontend_method_data,
    init_flags,
    method_flags,
    frontend,
    on_device,
):
    input_dtype, x = dtype_and_x
    helpers.test_frontend_method(
        init_input_dtypes=input_dtype,
        init_all_as_kwargs_np={
            "data": x[0],
        },
        method_input_dtypes=[],
        method_all_as_kwargs_np={},
        frontend_method_data=frontend_method_data,
        init_flags=init_flags,
        method_flags=method_flags,
        frontend=frontend,
        on_device=on_device,
    )


# atanh
@handle_frontend_method(
    class_tree=CLASS_TREE,
    init_tree="torch.tensor",
    method_name="atanh",
    dtype_and_x=helpers.dtype_and_values(
        min_value=-1.0,
        max_value=1.0,
        available_dtypes=helpers.get_dtypes("float"),
    ),
)
def test_torch_instance_atanh(
    dtype_and_x,
    frontend_method_data,
    init_flags,
    method_flags,
    frontend,
    on_device,
):
    input_dtype, x = dtype_and_x
    helpers.test_frontend_method(
        init_input_dtypes=input_dtype,
        init_all_as_kwargs_np={
            "data": x[0],
        },
        method_input_dtypes=[],
        method_all_as_kwargs_np={},
        frontend_method_data=frontend_method_data,
        init_flags=init_flags,
        method_flags=method_flags,
        frontend=frontend,
        on_device=on_device,
    )


# atanh_
@handle_frontend_method(
    class_tree=CLASS_TREE,
    init_tree="torch.tensor",
    method_name="atanh_",
    dtype_and_x=helpers.dtype_and_values(
        min_value=-1.0,
        max_value=1.0,
        available_dtypes=helpers.get_dtypes("float"),
    ),
)
def test_torch_instance_atanh_(
    dtype_and_x,
    frontend_method_data,
    init_flags,
    method_flags,
    frontend,
    on_device,
):
    input_dtype, x = dtype_and_x
    helpers.test_frontend_method(
        init_input_dtypes=input_dtype,
        init_all_as_kwargs_np={
            "data": x[0],
        },
        method_input_dtypes=[],
        method_all_as_kwargs_np={},
        frontend_method_data=frontend_method_data,
        init_flags=init_flags,
        method_flags=method_flags,
        frontend=frontend,
        on_device=on_device,
    )


# arctanh
@handle_frontend_method(
    class_tree=CLASS_TREE,
    init_tree="torch.tensor",
    method_name="arctanh",
    dtype_and_x=helpers.dtype_and_values(
        min_value=-1.0,
        max_value=1.0,
        available_dtypes=helpers.get_dtypes("float"),
    ),
)
def test_torch_instance_arctanh(
    dtype_and_x,
    frontend_method_data,
    init_flags,
    method_flags,
    frontend,
    on_device,
):
    input_dtype, x = dtype_and_x
    helpers.test_frontend_method(
        init_input_dtypes=input_dtype,
        init_all_as_kwargs_np={
            "data": x[0],
        },
        method_input_dtypes=[],
        method_all_as_kwargs_np={},
        frontend_method_data=frontend_method_data,
        init_flags=init_flags,
        method_flags=method_flags,
        frontend=frontend,
    )


# arctanh_
@handle_frontend_method(
    class_tree=CLASS_TREE,
    init_tree="torch.tensor",
    method_name="arctanh_",
    dtype_and_x=helpers.dtype_and_values(
        min_value=-1.0,
        max_value=1.0,
        available_dtypes=helpers.get_dtypes("float"),
    ),
)
def test_torch_instance_arctanh_(
    dtype_and_x,
    frontend_method_data,
    init_flags,
    method_flags,
    frontend,
    on_device,
):
    input_dtype, x = dtype_and_x
    helpers.test_frontend_method(
        init_input_dtypes=input_dtype,
        init_all_as_kwargs_np={
            "data": x[0],
        },
        method_input_dtypes=[],
        method_all_as_kwargs_np={},
        frontend_method_data=frontend_method_data,
        init_flags=init_flags,
        method_flags=method_flags,
        frontend=frontend,
        on_device=on_device,
    )


# pow
@handle_frontend_method(
    class_tree=CLASS_TREE,
    init_tree="torch.tensor",
    method_name="pow",
    dtype_and_x=helpers.dtype_and_values(
        available_dtypes=helpers.get_dtypes("numeric"),
        num_arrays=2,
        min_value=-1e04,
        max_value=1e04,
        allow_inf=False,
    ),
)
def test_torch_instance_pow(
    dtype_and_x,
    frontend_method_data,
    init_flags,
    method_flags,
    frontend,
    on_device,
):
    input_dtype, x = dtype_and_x
    dtype = input_dtype[0]
    if "int" in dtype:
        x[1] = ivy.abs(x[1])
    helpers.test_frontend_method(
        init_input_dtypes=input_dtype,
        init_all_as_kwargs_np={
            "data": x[0],
        },
        method_input_dtypes=input_dtype,
        method_all_as_kwargs_np={
            "exponent": x[1],
        },
        frontend_method_data=frontend_method_data,
        init_flags=init_flags,
        method_flags=method_flags,
        frontend=frontend,
        on_device=on_device,
    )


# pow_
@handle_frontend_method(
    class_tree=CLASS_TREE,
    init_tree="torch.tensor",
    method_name="pow_",
    dtype_and_x=helpers.dtype_and_values(
        available_dtypes=helpers.get_dtypes("numeric"),
        num_arrays=2,
    ),
)
def test_torch_instance_pow_(
    dtype_and_x,
    frontend_method_data,
    init_flags,
    method_flags,
    frontend,
    on_device,
):
    input_dtype, x = dtype_and_x
    dtype = input_dtype[0]
    if "int" in dtype:
        x[1] = ivy.abs(x[1])
    helpers.test_frontend_method(
        init_input_dtypes=input_dtype,
        init_all_as_kwargs_np={
            "data": x[0],
        },
        method_input_dtypes=input_dtype,
        method_all_as_kwargs_np={
            "exponent": x[1],
        },
        frontend_method_data=frontend_method_data,
        init_flags=init_flags,
        method_flags=method_flags,
        frontend=frontend,
        on_device=on_device,
    )


# __pow__
@handle_frontend_method(
    class_tree=CLASS_TREE,
    init_tree="torch.tensor",
    method_name="__pow__",
    dtype_and_x=helpers.dtype_and_values(
        available_dtypes=helpers.get_dtypes("numeric"),
        num_arrays=2,
    ),
)
def test_torch_special_pow(
    dtype_and_x,
    frontend_method_data,
    init_flags,
    method_flags,
    frontend,
    on_device,
):
    input_dtype, x = dtype_and_x
    dtype = input_dtype[0]
    if "int" in dtype:
        x[1] = ivy.abs(x[1])
    helpers.test_frontend_method(
        init_input_dtypes=input_dtype,
        init_all_as_kwargs_np={
            "data": x[0],
        },
        method_input_dtypes=input_dtype,
        method_all_as_kwargs_np={
            "exponent": x[1],
        },
        frontend_method_data=frontend_method_data,
        init_flags=init_flags,
        method_flags=method_flags,
        frontend=frontend,
        on_device=on_device,
    )


# __rpow__
@handle_frontend_method(
    class_tree=CLASS_TREE,
    init_tree="torch.tensor",
    method_name="__rpow__",
    dtype_and_x=helpers.dtype_and_values(
        available_dtypes=helpers.get_dtypes("numeric"),
        num_arrays=2,
        min_value=1,
    ),
)
def test_torch_special_rpow(
    dtype_and_x,
    frontend_method_data,
    init_flags,
    method_flags,
    frontend,
    on_device,
):
    input_dtype, x = dtype_and_x
    dtype = input_dtype[0]
    if "int" in dtype:
        x[0] = ivy.abs(x[0])
    helpers.test_frontend_method(
        init_input_dtypes=input_dtype,
        init_all_as_kwargs_np={
            "data": x[0],
        },
        method_input_dtypes=input_dtype,
        method_all_as_kwargs_np={
            "other": x[1],
        },
        frontend_method_data=frontend_method_data,
        init_flags=init_flags,
        method_flags=method_flags,
        frontend=frontend,
        on_device=on_device,
    )


# argmax
@handle_frontend_method(
    class_tree=CLASS_TREE,
    init_tree="torch.tensor",
    method_name="argmax",
    dtype_input_axis=helpers.dtype_values_axis(
        available_dtypes=helpers.get_dtypes("numeric"),
        force_int_axis=True,
        min_num_dims=1,
        max_num_dims=3,
        min_dim_size=1,
        max_dim_size=3,
        min_value=1,
        max_value=5,
        valid_axis=True,
        allow_neg_axes=True,
    ),
    keepdim=st.booleans(),
)
def test_torch_instance_argmax(
    dtype_input_axis,
    keepdim,
    frontend_method_data,
    init_flags,
    method_flags,
    frontend,
    on_device,
):
    input_dtype, x, axis = dtype_input_axis
    helpers.test_frontend_method(
        init_input_dtypes=input_dtype,
        init_all_as_kwargs_np={
            "data": x[0],
        },
        method_input_dtypes=input_dtype,
        method_all_as_kwargs_np={
            "dim": axis,
            "keepdim": keepdim,
        },
        frontend_method_data=frontend_method_data,
        init_flags=init_flags,
        method_flags=method_flags,
        frontend=frontend,
        on_device=on_device,
    )


# argmin
@handle_frontend_method(
    class_tree=CLASS_TREE,
    init_tree="torch.tensor",
    method_name="argmin",
    dtype_input_axis=helpers.dtype_values_axis(
        available_dtypes=helpers.get_dtypes("numeric"),
        force_int_axis=True,
        min_num_dims=1,
        max_num_dims=3,
        min_dim_size=1,
        max_dim_size=3,
        min_value=1,
        max_value=5,
        valid_axis=True,
        allow_neg_axes=True,
    ),
    keepdim=st.booleans(),
)
def test_torch_instance_argmin(
    dtype_input_axis,
    keepdim,
    frontend_method_data,
    init_flags,
    method_flags,
    frontend,
    on_device,
):
    input_dtype, x, axis = dtype_input_axis
    helpers.test_frontend_method(
        init_input_dtypes=input_dtype,
        init_all_as_kwargs_np={
            "data": x[0],
        },
        method_input_dtypes=input_dtype,
        method_all_as_kwargs_np={
            "dim": axis,
            "keepdim": keepdim,
        },
        frontend_method_data=frontend_method_data,
        init_flags=init_flags,
        method_flags=method_flags,
        frontend=frontend,
        on_device=on_device,
    )


# argsort
@handle_frontend_method(
    class_tree=CLASS_TREE,
    init_tree="torch.tensor",
    method_name="argsort",
    dtype_input_axis=helpers.dtype_values_axis(
        available_dtypes=helpers.get_dtypes("numeric"),
        min_num_dims=1,
        max_num_dims=5,
        min_dim_size=1,
        max_dim_size=3,
        min_axis=-1,
        max_axis=0,
    ),
    descending=st.booleans(),
)
def test_torch_instance_argsort(
    dtype_input_axis,
    descending,
    frontend_method_data,
    init_flags,
    method_flags,
    frontend,
    on_device,
):
    input_dtype, x, axis = dtype_input_axis
    helpers.test_frontend_method(
        init_input_dtypes=input_dtype,
        init_all_as_kwargs_np={
            "data": x[0],
        },
        method_input_dtypes=input_dtype,
        method_all_as_kwargs_np={
            "dim": axis,
            "descending": descending,
        },
        frontend_method_data=frontend_method_data,
        init_flags=init_flags,
        method_flags=method_flags,
        frontend=frontend,
        on_device=on_device,
    )


# arccosh
@handle_frontend_method(
    class_tree=CLASS_TREE,
    init_tree="torch.tensor",
    method_name="arccosh",
    dtype_and_x=helpers.dtype_and_values(
        min_value=-1.0,
        max_value=1.0,
        available_dtypes=helpers.get_dtypes("float"),
    ),
)
def test_torch_instance_arccosh(
    dtype_and_x,
    frontend_method_data,
    init_flags,
    method_flags,
    frontend,
    on_device,
):
    input_dtype, x = dtype_and_x
    helpers.test_frontend_method(
        init_input_dtypes=input_dtype,
        init_all_as_kwargs_np={
            "data": x[0],
        },
        method_input_dtypes=[],
        method_all_as_kwargs_np={},
        frontend_method_data=frontend_method_data,
        init_flags=init_flags,
        method_flags=method_flags,
        frontend=frontend,
        on_device=on_device,
    )


# ceil
@handle_frontend_method(
    class_tree=CLASS_TREE,
    init_tree="torch.tensor",
    method_name="ceil",
    dtype_and_x=helpers.dtype_and_values(
        available_dtypes=helpers.get_dtypes("float"),
    ),
)
def test_torch_instance_ceil(
    dtype_and_x,
    frontend_method_data,
    init_flags,
    method_flags,
    frontend,
    on_device,
):
    input_dtype, x = dtype_and_x
    helpers.test_frontend_method(
        init_input_dtypes=input_dtype,
        init_all_as_kwargs_np={
            "data": x[0],
        },
        method_input_dtypes=input_dtype,
        method_all_as_kwargs_np={},
        frontend_method_data=frontend_method_data,
        init_flags=init_flags,
        method_flags=method_flags,
        frontend=frontend,
        on_device=on_device,
    )


# argwhere
@handle_frontend_method(
    class_tree=CLASS_TREE,
    init_tree="torch.tensor",
    method_name="argwhere",
    dtype_and_x=helpers.dtype_and_values(
        available_dtypes=helpers.get_dtypes("valid"),
    ),
)
def test_torch_instance_argwhere(
    dtype_and_x,
    frontend_method_data,
    init_flags,
    method_flags,
    frontend,
    on_device,
):
    input_dtype, x = dtype_and_x
    helpers.test_frontend_method(
        init_input_dtypes=input_dtype,
        init_all_as_kwargs_np={
            "data": x[0],
        },
        method_input_dtypes=input_dtype,
        method_all_as_kwargs_np={},
        frontend_method_data=frontend_method_data,
        init_flags=init_flags,
        method_flags=method_flags,
        frontend=frontend,
        on_device=on_device,
    )


# size
@handle_frontend_method(
    class_tree=CLASS_TREE,
    init_tree="torch.tensor",
    method_name="size",
    dtype_and_x=helpers.dtype_and_values(
        available_dtypes=helpers.get_dtypes("valid"),
        shape=st.shared(helpers.get_shape(min_num_dims=1), key="shape"),
    ),
    dim=helpers.get_axis(
        shape=st.shared(helpers.get_shape(min_num_dims=1), key="shape"),
        force_int=True,
    ),
)
def test_torch_instance_size(
    dtype_and_x,
    dim,
    frontend_method_data,
    init_flags,
    method_flags,
    frontend,
    on_device,
):
    input_dtype, x = dtype_and_x
    helpers.test_frontend_method(
        init_input_dtypes=input_dtype,
        init_all_as_kwargs_np={
            "data": x[0],
        },
        method_input_dtypes=input_dtype,
        method_all_as_kwargs_np={
            "dim": dim,
        },
        frontend_method_data=frontend_method_data,
        init_flags=init_flags,
        method_flags=method_flags,
        frontend=frontend,
        on_device=on_device,
    )


# min
@handle_frontend_method(
    class_tree=CLASS_TREE,
    init_tree="torch.tensor",
    method_name="min",
    dtype_x=helpers.dtype_and_values(
        available_dtypes=helpers.get_dtypes("numeric", full=True),
    ),
)
def test_torch_instance_min(
    dtype_x,
    frontend,
    frontend_method_data,
    init_flags,
    method_flags,
    on_device,
):
    input_dtype, x = dtype_x
    helpers.test_frontend_method(
        init_input_dtypes=input_dtype,
        init_all_as_kwargs_np={
            "data": x[0],
        },
        method_input_dtypes=input_dtype,
        method_all_as_kwargs_np={},
        frontend_method_data=frontend_method_data,
        init_flags=init_flags,
        method_flags=method_flags,
        frontend=frontend,
        on_device=on_device,
    )


@st.composite
def _get_dtype_and_multiplicative_matrices(draw):
    return draw(
        st.one_of(
            _get_dtype_input_and_matrices(),
            _get_dtype_and_3dbatch_matrices(),
        )
    )


# matmul
@handle_frontend_method(
    class_tree=CLASS_TREE,
    init_tree="torch.tensor",
    method_name="matmul",
    dtype_tensor1_tensor2=_get_dtype_and_multiplicative_matrices(),
)
def test_torch_instance_matmul(
    dtype_tensor1_tensor2,
    frontend_method_data,
    init_flags,
    method_flags,
    frontend,
    on_device,
):
    dtype, tensor1, tensor2 = dtype_tensor1_tensor2
    helpers.test_frontend_method(
        init_input_dtypes=dtype,
        init_all_as_kwargs_np={
            "data": tensor1,
        },
        method_input_dtypes=dtype,
        method_all_as_kwargs_np={"other": tensor2},
        frontend_method_data=frontend_method_data,
        init_flags=init_flags,
        method_flags=method_flags,
        frontend=frontend,
        on_device=on_device,
    )


@st.composite
def _array_idxes_n_dtype(draw, **kwargs):
    num_dims = draw(helpers.ints(min_value=1, max_value=4))
    dtype, x = draw(
        helpers.dtype_and_values(
            **kwargs, min_num_dims=num_dims, max_num_dims=num_dims, shared_dtype=True
        )
    )
    idxes = draw(
        st.lists(
            helpers.ints(min_value=0, max_value=num_dims - 1),
            min_size=num_dims,
            max_size=num_dims,
            unique=True,
        )
    )
    return x, idxes, dtype


# permute
@handle_frontend_method(
    class_tree=CLASS_TREE,
    init_tree="torch.tensor",
    method_name="permute",
    dtype_values_axis=_array_idxes_n_dtype(
        available_dtypes=helpers.get_dtypes("float"),
    ),
    unpack_dims=st.booleans(),
)
def test_torch_instance_permute(
    dtype_values_axis,
    frontend_method_data,
    init_flags,
    method_flags,
    frontend,
    on_device,
):
    x, idxes, dtype = dtype_values_axis
    unpack_dims = True
    if unpack_dims:
        method_flags.num_positional_args = len(idxes) + 1
        dims = {}
        i = 0
        for x_ in idxes:
            dims["x{}".format(i)] = x_
            i += 1
    else:
        dims = {
            "dims": tuple(idxes),
        }
    helpers.test_frontend_method(
        init_input_dtypes=dtype,
        init_all_as_kwargs_np={
            "data": x[0],
        },
        method_input_dtypes=dtype,
        method_all_as_kwargs_np=dims,
        frontend_method_data=frontend_method_data,
        init_flags=init_flags,
        method_flags=method_flags,
        frontend=frontend,
        on_device=on_device,
    )


# mean
@handle_frontend_method(
    class_tree=CLASS_TREE,
    init_tree="torch.tensor",
    method_name="mean",
    dtype_x=helpers.dtype_and_values(
        available_dtypes=helpers.get_dtypes("float"),
        min_value=-1e04,
        max_value=1e04,
    ),
)
def test_torch_instance_mean(
    dtype_x,
    frontend,
    frontend_method_data,
    init_flags,
    method_flags,
    on_device,
):
    input_dtype, x = dtype_x
    helpers.test_frontend_method(
        init_input_dtypes=input_dtype,
        init_all_as_kwargs_np={
            "data": x[0],
        },
        method_input_dtypes=input_dtype,
        method_all_as_kwargs_np={},
        frontend_method_data=frontend_method_data,
        init_flags=init_flags,
        method_flags=method_flags,
        frontend=frontend,
        on_device=on_device,
    )


# median
@handle_frontend_method(
    class_tree=CLASS_TREE,
    init_tree="torch.tensor",
    method_name="median",
    dtype_input_axis=helpers.dtype_values_axis(
        available_dtypes=helpers.get_dtypes("float"),
        min_num_dims=1,
        valid_axis=True,
        force_int_axis=True,
    ),
    keepdim=st.booleans(),
)
def test_torch_instance_median(
    dtype_input_axis,
    keepdim,
    frontend,
    frontend_method_data,
    init_flags,
    method_flags,
    on_device,
):
    input_dtype, x, axis = dtype_input_axis
    helpers.test_frontend_method(
        init_input_dtypes=input_dtype,
        init_all_as_kwargs_np={
            "data": x[0],
        },
        method_input_dtypes=input_dtype,
        method_all_as_kwargs_np={
            "dim": axis,
            "keepdim": keepdim,
        },
        frontend_method_data=frontend_method_data,
        init_flags=init_flags,
        method_flags=method_flags,
        frontend=frontend,
        on_device=on_device,
    )


# transpose
@handle_frontend_method(
    class_tree=CLASS_TREE,
    init_tree="torch.tensor",
    method_name="transpose",
    dtype_value=helpers.dtype_and_values(
        available_dtypes=helpers.get_dtypes("valid"),
        shape=st.shared(helpers.get_shape(min_num_dims=1), key="shape"),
    ),
    dim0=helpers.get_axis(
        shape=st.shared(helpers.get_shape(), key="shape"),
        allow_neg=True,
        force_int=True,
    ),
    dim1=helpers.get_axis(
        shape=st.shared(helpers.get_shape(), key="shape"),
        allow_neg=True,
        force_int=True,
    ),
)
def test_torch_instance_transpose(
    dtype_value,
    dim0,
    dim1,
    frontend_method_data,
    init_flags,
    method_flags,
    frontend,
    on_device,
):
    input_dtype, x = dtype_value
    helpers.test_frontend_method(
        init_input_dtypes=input_dtype,
        init_all_as_kwargs_np={
            "data": x[0],
        },
        method_input_dtypes=input_dtype,
        method_all_as_kwargs_np={"dim0": dim0, "dim1": dim1},
        frontend_method_data=frontend_method_data,
        init_flags=init_flags,
        method_flags=method_flags,
        frontend=frontend,
        on_device=on_device,
    )


# transpose_
@handle_frontend_method(
    class_tree=CLASS_TREE,
    init_tree="torch.tensor",
    method_name="transpose_",
    dtype_value=helpers.dtype_and_values(
        available_dtypes=helpers.get_dtypes("valid"),
        shape=st.shared(helpers.get_shape(min_num_dims=1), key="shape"),
    ),
    dim0=helpers.get_axis(
        shape=st.shared(helpers.get_shape(), key="shape"),
        allow_neg=True,
        force_int=True,
    ),
    dim1=helpers.get_axis(
        shape=st.shared(helpers.get_shape(), key="shape"),
        allow_neg=True,
        force_int=True,
    ),
)
def test_torch_instance_transpose_(
    dtype_value,
    dim0,
    dim1,
    frontend_method_data,
    init_flags,
    method_flags,
    frontend,
    on_device,
):
    input_dtype, x = dtype_value
    helpers.test_frontend_method(
        init_input_dtypes=input_dtype,
        init_all_as_kwargs_np={
            "data": x[0],
        },
        method_input_dtypes=input_dtype,
        method_all_as_kwargs_np={
            "dim0": dim0,
            "dim1": dim1,
        },
        frontend_method_data=frontend_method_data,
        init_flags=init_flags,
        method_flags=method_flags,
        frontend=frontend,
        on_device=on_device,
    )


# t
@handle_frontend_method(
    class_tree=CLASS_TREE,
    init_tree="torch.tensor",
    method_name="t",
    dtype_and_x=helpers.dtype_and_values(
        available_dtypes=helpers.get_dtypes("valid"),
        shape=helpers.get_shape(min_num_dims=2, max_num_dims=2),
    ),
)
def test_torch_instance_t(
    dtype_and_x,
    frontend_method_data,
    init_flags,
    method_flags,
    frontend,
    on_device,
):
    input_dtype, x = dtype_and_x
    helpers.test_frontend_method(
        init_input_dtypes=input_dtype,
        init_all_as_kwargs_np={
            "data": x[0],
        },
        method_input_dtypes=input_dtype,
        method_all_as_kwargs_np={},
        frontend_method_data=frontend_method_data,
        init_flags=init_flags,
        method_flags=method_flags,
        frontend=frontend,
        on_device=on_device,
    )


# flatten
@handle_frontend_method(
    class_tree=CLASS_TREE,
    init_tree="torch.tensor",
    method_name="flatten",
    dtype_value=helpers.dtype_and_values(
        available_dtypes=helpers.get_dtypes("valid"),
        shape=st.shared(helpers.get_shape(), key="shape"),
    ),
    start_dim=helpers.get_axis(
        shape=st.shared(helpers.get_shape(), key="shape"),
        allow_neg=True,
        force_int=True,
    ),
    end_dim=helpers.get_axis(
        shape=st.shared(helpers.get_shape(), key="shape"),
        allow_neg=True,
        force_int=True,
    ),
)
def test_torch_instance_flatten(
    dtype_value,
    start_dim,
    end_dim,
    frontend_method_data,
    init_flags,
    method_flags,
    frontend,
    on_device,
):
    if start_dim > end_dim:
        temp = start_dim
        start_dim = end_dim
        end_dim = temp
    input_dtype, x = dtype_value
    helpers.test_frontend_method(
        init_input_dtypes=input_dtype,
        init_all_as_kwargs_np={
            "data": x[0],
        },
        method_input_dtypes=input_dtype,
        method_all_as_kwargs_np={
            "start_dim": start_dim,
            "end_dim": end_dim,
        },
        frontend_method_data=frontend_method_data,
        init_flags=init_flags,
        method_flags=method_flags,
        frontend=frontend,
        on_device=on_device,
    )


# cumsum
@handle_frontend_method(
    class_tree=CLASS_TREE,
    init_tree="torch.tensor",
    method_name="cumsum",
    dtype_value=helpers.dtype_and_values(
        available_dtypes=helpers.get_dtypes("valid"),
        shape=st.shared(helpers.get_shape(min_num_dims=1), key="shape"),
    ),
    dim=helpers.get_axis(
        shape=st.shared(helpers.get_shape(), key="shape"),
        allow_neg=True,
        force_int=True,
    ),
    dtypes=_dtypes(),
)
def test_torch_instance_cumsum(
    dtype_value,
    dim,
    dtypes,
    frontend_method_data,
    init_flags,
    method_flags,
    frontend,
    on_device,
):
    input_dtype, x = dtype_value
    helpers.test_frontend_method(
        init_input_dtypes=input_dtype,
        init_all_as_kwargs_np={
            "data": x[0],
        },
        method_input_dtypes=dtypes,
        method_all_as_kwargs_np={
            "dim": dim,
            "dtype": dtypes[0],
        },
        frontend_method_data=frontend_method_data,
        init_flags=init_flags,
        method_flags=method_flags,
        frontend=frontend,
        on_device=on_device,
    )


# cumsum_
@handle_frontend_method(
    class_tree=CLASS_TREE,
    init_tree="torch.tensor",
    method_name="cumsum_",
    dtype_value=helpers.dtype_and_values(
        available_dtypes=helpers.get_dtypes("numeric"),
        shape=st.shared(helpers.get_shape(min_num_dims=1), key="shape"),
    ),
    dim=helpers.get_axis(
        shape=st.shared(helpers.get_shape(), key="shape"),
        allow_neg=True,
        force_int=True,
    ),
)
def test_torch_instance_cumsum_(
    dtype_value,
    dim,
    frontend_method_data,
    init_flags,
    method_flags,
    frontend,
    on_device,
):
    input_dtype, x = dtype_value
    helpers.test_frontend_method(
        init_input_dtypes=input_dtype,
        init_all_as_kwargs_np={
            "data": x[0],
        },
        method_input_dtypes=input_dtype,
        method_all_as_kwargs_np={
            "dim": dim,
            "dtype": input_dtype[0],
        },
        frontend_method_data=frontend_method_data,
        init_flags=init_flags,
        method_flags=method_flags,
        frontend=frontend,
        on_device=on_device,
    )


# sort
@handle_frontend_method(
    class_tree=CLASS_TREE,
    init_tree="torch.tensor",
    method_name="sort",
    dtype_value=helpers.dtype_and_values(
        available_dtypes=helpers.get_dtypes("valid"),
        shape=st.shared(helpers.get_shape(min_num_dims=1), key="shape"),
    ),
    dim=helpers.get_axis(
        shape=st.shared(helpers.get_shape(), key="shape"),
        allow_neg=True,
        force_int=True,
    ),
    descending=st.booleans(),
)
def test_torch_instance_sort(
    dtype_value,
    dim,
    descending,
    frontend_method_data,
    init_flags,
    method_flags,
    frontend,
    on_device,
):
    input_dtype, x = dtype_value
    helpers.test_frontend_method(
        init_input_dtypes=input_dtype,
        init_all_as_kwargs_np={
            "data": x[0],
        },
        method_input_dtypes=input_dtype,
        method_all_as_kwargs_np={
            "dim": dim,
            "descending": descending,
        },
        frontend_method_data=frontend_method_data,
        init_flags=init_flags,
        method_flags=method_flags,
        frontend=frontend,
        on_device=on_device,
    )


# sigmoid
@handle_frontend_method(
    class_tree=CLASS_TREE,
    init_tree="torch.tensor",
    method_name="sigmoid",
    dtype_x=helpers.dtype_and_values(
        available_dtypes=helpers.get_dtypes("float"),
    ),
)
def test_torch_instance_sigmoid(
    dtype_x,
    frontend_method_data,
    init_flags,
    method_flags,
    frontend,
    on_device,
):
    input_dtype, x = dtype_x
    helpers.test_frontend_method(
        init_input_dtypes=input_dtype,
        init_all_as_kwargs_np={
            "data": x[0],
        },
        method_input_dtypes=input_dtype,
        method_all_as_kwargs_np={},
        frontend_method_data=frontend_method_data,
        init_flags=init_flags,
        method_flags=method_flags,
        frontend=frontend,
        on_device=on_device,
    )


# sigmoid
@handle_frontend_method(
    class_tree=CLASS_TREE,
    init_tree="torch.tensor",
    method_name="sigmoid_",
    dtype_x=helpers.dtype_and_values(
        available_dtypes=helpers.get_dtypes("float"),
    ),
)
def test_torch_instance_sigmoid_(
    dtype_x,
    frontend_method_data,
    init_flags,
    method_flags,
    frontend,
    on_device,
):
    input_dtype, x = dtype_x
    helpers.test_frontend_method(
        init_input_dtypes=input_dtype,
        init_all_as_kwargs_np={
            "data": x[0],
        },
        method_input_dtypes=input_dtype,
        method_all_as_kwargs_np={},
        frontend_method_data=frontend_method_data,
        init_flags=init_flags,
        method_flags=method_flags,
        frontend=frontend,
        on_device=on_device,
    )


# softmax
@handle_frontend_method(
    class_tree=CLASS_TREE,
    init_tree="torch.tensor",
    method_name="softmax",
    dtype_x_and_axis=helpers.dtype_values_axis(
        available_dtypes=helpers.get_dtypes("float"),
        min_num_dims=1,
        max_axes_size=1,
        force_int_axis=True,
        valid_axis=True,
    ),
    dtype=helpers.get_dtypes("float", full=False),
)
def test_torch_instance_softmax(
    dtype_x_and_axis,
    dtype,
    frontend_method_data,
    init_flags,
    method_flags,
    frontend,
    on_device,
):
    input_dtype, x, axis = dtype_x_and_axis
    helpers.test_frontend_method(
        init_input_dtypes=input_dtype,
        init_all_as_kwargs_np={
            "data": x[0],
        },
        method_input_dtypes=input_dtype,
        method_all_as_kwargs_np={
            "dim": axis,
            "dtype": dtype[0],
        },
        frontend_method_data=frontend_method_data,
        init_flags=init_flags,
        method_flags=method_flags,
        frontend=frontend,
        on_device=on_device,
    )


@st.composite
def _repeat_helper(draw):
    shape = draw(
        helpers.get_shape(
            min_num_dims=1, max_num_dims=5, min_dim_size=2, max_dim_size=10
        )
    )

    input_dtype, x = draw(
        helpers.dtype_and_values(
            available_dtypes=helpers.get_dtypes("valid"),
            shape=shape,
        )
    )

    repeats = draw(st.lists(st.integers(min_value=1, max_value=5), min_size=len(shape)))
    return input_dtype, x, repeats


# repeat
@handle_frontend_method(
    class_tree=CLASS_TREE,
    init_tree="torch.tensor",
    method_name="repeat",
    dtype_x_repeats=_repeat_helper(),
    unpack_repeat=st.booleans(),
)
def test_torch_instance_repeat(
    dtype_x_repeats,
    unpack_repeat,
    frontend_method_data,
    init_flags,
    method_flags,
    frontend,
    on_device,
):
    input_dtype, x, repeats = dtype_x_repeats
    repeat = {
        "repeats": repeats,
    }
    if unpack_repeat:
        method_flags.num_positional_args = len(repeat["repeats"]) + 1
        for i, x_ in enumerate(repeat["repeats"]):
            repeat["x{}".format(i)] = x_
    helpers.test_frontend_method(
        init_input_dtypes=input_dtype,
        init_all_as_kwargs_np={
            "data": x[0],
        },
        method_input_dtypes=input_dtype,
        method_all_as_kwargs_np=repeat,
        frontend_method_data=frontend_method_data,
        init_flags=init_flags,
        method_flags=method_flags,
        frontend=frontend,
        on_device=on_device,
    )


# unbind
@handle_frontend_method(
    class_tree=CLASS_TREE,
    init_tree="torch.tensor",
    method_name="unbind",
    dtype_value_axis=helpers.dtype_values_axis(
        available_dtypes=helpers.get_dtypes("numeric"),
        min_num_dims=1,
        valid_axis=True,
        force_int_axis=True,
    ),
)
def test_torch_instance_unbind(
    dtype_value_axis,
    frontend_method_data,
    init_flags,
    method_flags,
    frontend,
    on_device,
):
    input_dtypes, x, axis = dtype_value_axis
    helpers.test_frontend_method(
        init_input_dtypes=input_dtypes,
        init_all_as_kwargs_np={
            "data": x[0],
        },
        method_input_dtypes=input_dtypes,
        method_all_as_kwargs_np={
            "dim": axis,
        },
        frontend_method_data=frontend_method_data,
        init_flags=init_flags,
        method_flags=method_flags,
        frontend=frontend,
        on_device=on_device,
    )


# __eq__
@handle_frontend_method(
    class_tree=CLASS_TREE,
    init_tree="torch.tensor",
    method_name="__eq__",
    dtype_and_x=helpers.dtype_and_values(
        available_dtypes=helpers.get_dtypes("float"),
        num_arrays=2,
        min_value=-1e04,
        max_value=1e04,
        allow_inf=False,
    ),
)
def test_torch_special_eq(
    dtype_and_x,
    frontend_method_data,
    init_flags,
    method_flags,
    frontend,
    on_device,
):
    input_dtype, x = dtype_and_x
    helpers.test_frontend_method(
        init_input_dtypes=input_dtype,
        init_all_as_kwargs_np={
            "data": x[0],
        },
        method_input_dtypes=input_dtype,
        method_all_as_kwargs_np={
            "other": x[1],
        },
        frontend_method_data=frontend_method_data,
        init_flags=init_flags,
        method_flags=method_flags,
        frontend=frontend,
        on_device=on_device,
    )


# inverse
@handle_frontend_method(
    class_tree=CLASS_TREE,
    init_tree="torch.tensor",
    method_name="inverse",
    dtype_and_x=helpers.dtype_and_values(
        available_dtypes=helpers.get_dtypes("float"),
        min_num_dims=2,
    ).filter(lambda s: s[1][0].shape[-1] == s[1][0].shape[-2]),
)
def test_torch_instance_inverse(
    dtype_and_x,
    frontend_method_data,
    init_flags,
    method_flags,
    frontend,
    on_device,
):
    input_dtype, x = dtype_and_x
    helpers.test_frontend_method(
        init_input_dtypes=input_dtype,
        init_all_as_kwargs_np={
            "data": x[0],
        },
        method_input_dtypes=input_dtype,
        method_all_as_kwargs_np={},
        frontend_method_data=frontend_method_data,
        init_flags=init_flags,
        method_flags=method_flags,
        frontend=frontend,
        on_device=on_device,
    )


# neg
@handle_frontend_method(
    class_tree=CLASS_TREE,
    init_tree="torch.tensor",
    method_name="neg",
    dtype_and_x=helpers.dtype_and_values(
        available_dtypes=helpers.get_dtypes("float"),
        min_value=-1e04,
        max_value=1e04,
        allow_inf=False,
    ),
)
def test_torch_instance_neg(
    dtype_and_x,
    frontend,
    frontend_method_data,
    init_flags,
    method_flags,
    on_device,
):
    input_dtype, x = dtype_and_x
    helpers.test_frontend_method(
        init_input_dtypes=input_dtype,
        init_all_as_kwargs_np={
            "data": x[0],
        },
        method_input_dtypes=input_dtype,
        method_all_as_kwargs_np={},
        frontend_method_data=frontend_method_data,
        init_flags=init_flags,
        method_flags=method_flags,
        frontend=frontend,
        on_device=on_device,
    )


# int
@handle_frontend_method(
    class_tree=CLASS_TREE,
    init_tree="torch.tensor",
    method_name="int",
    dtype_and_x=helpers.dtype_and_values(
        available_dtypes=helpers.get_dtypes("integer"),
    ),
)
def test_torch_instance_int(
    dtype_and_x,
    frontend_method_data,
    init_flags,
    method_flags,
    frontend,
    on_device,
):
    input_dtype, x = dtype_and_x
    helpers.test_frontend_method(
        init_input_dtypes=input_dtype,
        init_all_as_kwargs_np={
            "data": x,
        },
        method_input_dtypes=input_dtype,
        method_all_as_kwargs_np={},
        frontend_method_data=frontend_method_data,
        init_flags=init_flags,
        method_flags=method_flags,
        frontend=frontend,
        on_device=on_device,
    )


# bool
@handle_frontend_method(
    class_tree=CLASS_TREE,
    init_tree="torch.tensor",
    method_name="bool",
    dtype_and_x=helpers.dtype_and_values(
        available_dtypes=helpers.get_dtypes("integer"),
    ),
)
def test_torch_instance_bool(
    dtype_and_x,
    frontend_method_data,
    init_flags,
    method_flags,
    frontend,
    on_device,
):
    input_dtype, x = dtype_and_x
    helpers.test_frontend_method(
        init_input_dtypes=input_dtype,
        init_all_as_kwargs_np={
            "data": x[0],
        },
        method_input_dtypes=input_dtype,
        method_all_as_kwargs_np={},
        frontend_method_data=frontend_method_data,
        init_flags=init_flags,
        method_flags=method_flags,
        frontend=frontend,
        on_device=on_device,
    )


# type
@handle_frontend_method(
    class_tree=CLASS_TREE,
    init_tree="torch.tensor",
    method_name="type",
    dtype_and_x=helpers.dtype_and_values(
        available_dtypes=helpers.get_dtypes("valid"),
    ),
    dtype=helpers.get_dtypes("valid", full=False),
)
def test_torch_instance_type(
    dtype_and_x,
    dtype,
    frontend_method_data,
    init_flags,
    method_flags,
    frontend,
    on_device,
):
    input_dtype, x = dtype_and_x
    helpers.test_frontend_method(
        init_input_dtypes=input_dtype,
        init_all_as_kwargs_np={
            "data": x[0],
        },
        method_input_dtypes=input_dtype,
        method_all_as_kwargs_np={
            "dtype": dtype[0],
        },
        frontend_method_data=frontend_method_data,
        init_flags=init_flags,
        method_flags=method_flags,
        frontend=frontend,
        on_device=on_device,
    )


# type_as
@handle_frontend_method(
    class_tree=CLASS_TREE,
    init_tree="torch.tensor",
    method_name="type_as",
    dtype_and_x=helpers.dtype_and_values(
        available_dtypes=helpers.get_dtypes("valid"),
        num_arrays=2,
    ),
)
def test_torch_instance_type_as(
    dtype_and_x,
    frontend_method_data,
    init_flags,
    method_flags,
    frontend,
    on_device,
):
    input_dtype, x = dtype_and_x
    helpers.test_frontend_method(
        init_input_dtypes=input_dtype,
        init_all_as_kwargs_np={
            "data": x[0],
        },
        method_input_dtypes=input_dtype,
        method_all_as_kwargs_np={
            "other": x[1],
        },
        frontend_method_data=frontend_method_data,
        init_flags=init_flags,
        method_flags=method_flags,
        frontend=frontend,
        on_device=on_device,
    )


# byte
@handle_frontend_method(
    class_tree=CLASS_TREE,
    init_tree="torch.tensor",
    method_name="byte",
    dtype_and_x=helpers.dtype_and_values(
        available_dtypes=helpers.get_dtypes("valid"),
    ),
)
def test_torch_instance_byte(
    dtype_and_x,
    frontend_method_data,
    init_flags,
    method_flags,
    frontend,
    on_device,
):
    input_dtype, x = dtype_and_x
    helpers.test_frontend_method(
        init_input_dtypes=input_dtype,
        init_all_as_kwargs_np={
            "data": x[0],
        },
        method_input_dtypes=input_dtype,
        method_all_as_kwargs_np={},
        frontend_method_data=frontend_method_data,
        init_flags=init_flags,
        method_flags=method_flags,
        frontend=frontend,
        on_device=on_device,
    )


# ne
@handle_frontend_method(
    class_tree=CLASS_TREE,
    init_tree="torch.tensor",
    method_name="ne",
    dtype_and_x=helpers.dtype_and_values(
        available_dtypes=helpers.get_dtypes("float"),
        num_arrays=2,
        min_value=-1e04,
        max_value=1e04,
        allow_inf=False,
    ),
)
def test_torch_instance_ne(
    dtype_and_x,
    frontend_method_data,
    init_flags,
    method_flags,
    frontend,
    on_device,
):
    input_dtype, x = dtype_and_x
    helpers.test_frontend_method(
        init_input_dtypes=input_dtype,
        init_all_as_kwargs_np={
            "data": x[0],
        },
        method_input_dtypes=input_dtype,
        method_all_as_kwargs_np={
            "other": x[1],
        },
        frontend_method_data=frontend_method_data,
        init_flags=init_flags,
        method_flags=method_flags,
        frontend=frontend,
        on_device=on_device,
    )


# squeeze
@handle_frontend_method(
    class_tree=CLASS_TREE,
    init_tree="torch.tensor",
    method_name="squeeze",
    dtype_value=helpers.dtype_and_values(
        available_dtypes=helpers.get_dtypes("valid"),
        shape=st.shared(helpers.get_shape(min_num_dims=1), key="shape"),
    ),
    dim=helpers.get_shape(min_num_dims=1),
)
def test_torch_instance_squeeze(
    dtype_value,
    dim,
    frontend_method_data,
    init_flags,
    method_flags,
    frontend,
    on_device,
):
    input_dtype, x = dtype_value
    helpers.test_frontend_method(
        init_input_dtypes=input_dtype,
        init_all_as_kwargs_np={
            "data": x[0],
        },
        method_input_dtypes=input_dtype,
        method_all_as_kwargs_np={
            "dim": dim,
        },
        frontend_method_data=frontend_method_data,
        init_flags=init_flags,
        method_flags=method_flags,
        frontend=frontend,
        on_device=on_device,
    )


# flip
@handle_frontend_method(
    class_tree=CLASS_TREE,
    init_tree="torch.tensor",
    method_name="flip",
    dtype_values_axis=_array_idxes_n_dtype(
        available_dtypes=helpers.get_dtypes("float"),
    ),
)
def test_torch_instance_flip(
    dtype_values_axis,
    frontend_method_data,
    init_flags,
    method_flags,
    frontend,
    on_device,
):
    x, idxes, dtype = dtype_values_axis
    helpers.test_frontend_method(
        init_input_dtypes=dtype,
        init_all_as_kwargs_np={
            "data": x[0],
        },
        method_input_dtypes=dtype,
        method_all_as_kwargs_np={
            "dims": idxes,
        },
        frontend_method_data=frontend_method_data,
        init_flags=init_flags,
        method_flags=method_flags,
        frontend=frontend,
        on_device=on_device,
    )


# fliplr
@handle_frontend_method(
    class_tree=CLASS_TREE,
    init_tree="torch.tensor",
    method_name="fliplr",
    dtype_and_x=helpers.dtype_and_values(
        available_dtypes=helpers.get_dtypes("float"),
        min_num_dims=2,
    ),
)
def test_torch_instance_fliplr(
    dtype_and_x,
    frontend_method_data,
    init_flags,
    method_flags,
    frontend,
    on_device,
):
    dtype, x = dtype_and_x
    helpers.test_frontend_method(
        init_input_dtypes=dtype,
        init_all_as_kwargs_np={
            "data": x[0],
        },
        method_input_dtypes=dtype,
        method_all_as_kwargs_np={},
        frontend_method_data=frontend_method_data,
        init_flags=init_flags,
        method_flags=method_flags,
        frontend=frontend,
        on_device=on_device,
    )


# tril
@handle_frontend_method(
    class_tree=CLASS_TREE,
    init_tree="torch.tensor",
    method_name="tril",
    dtype_and_values=helpers.dtype_and_values(
        available_dtypes=helpers.get_dtypes("numeric"),
        min_num_dims=2,  # Torch requires this.
    ),
    diagonal=st.integers(min_value=-100, max_value=100),
)
def test_torch_instance_tril(
    dtype_and_values,
    diagonal,
    frontend_method_data,
    init_flags,
    method_flags,
    frontend,
    on_device,
):
    input_dtype, x = dtype_and_values
    helpers.test_frontend_method(
        init_input_dtypes=input_dtype,
        init_all_as_kwargs_np={
            "data": x[0],
        },
        method_input_dtypes=input_dtype,
        method_all_as_kwargs_np={
            "diagonal": diagonal,
        },
        frontend_method_data=frontend_method_data,
        init_flags=init_flags,
        method_flags=method_flags,
        frontend=frontend,
        on_device=on_device,
    )


# sqrt
@handle_frontend_method(
    class_tree=CLASS_TREE,
    init_tree="torch.tensor",
    method_name="sqrt",
    dtype_x=helpers.dtype_and_values(
        available_dtypes=helpers.get_dtypes("numeric"),
    ),
)
def test_torch_instance_sqrt(
    dtype_x,
    frontend,
    frontend_method_data,
    init_flags,
    method_flags,
    on_device,
):
    input_dtype, x = dtype_x
    helpers.test_frontend_method(
        init_input_dtypes=input_dtype,
        init_all_as_kwargs_np={"data": x[0]},
        method_input_dtypes=input_dtype,
        method_all_as_kwargs_np={},
        frontend_method_data=frontend_method_data,
        init_flags=init_flags,
        method_flags=method_flags,
        frontend=frontend,
        on_device=on_device,
    )


# sqrt_
@handle_frontend_method(
    class_tree=CLASS_TREE,
    init_tree="torch.tensor",
    method_name="sqrt_",
    dtype_x=helpers.dtype_and_values(
        available_dtypes=helpers.get_dtypes("float"),
    ),
)
def test_torch_instance_sqrt_(
    dtype_x,
    frontend,
    frontend_method_data,
    init_flags,
    method_flags,
    on_device,
):
    input_dtype, x = dtype_x
    helpers.test_frontend_method(
        init_input_dtypes=input_dtype,
        init_all_as_kwargs_np={"data": x[0]},
        method_input_dtypes=input_dtype,
        method_all_as_kwargs_np={},
        frontend_method_data=frontend_method_data,
        init_flags=init_flags,
        method_flags=method_flags,
        frontend=frontend,
        on_device=on_device,
    )


# index_select
@handle_frontend_method(
    class_tree=CLASS_TREE,
    init_tree="torch.tensor",
    method_name="index_select",
    params_indices_others=helpers.array_indices_axis(
        array_dtypes=helpers.get_dtypes("valid"),
        indices_dtypes=["int64"],
        max_num_dims=1,
        indices_same_dims=True,
    ),
)
def test_torch_instance_index_select(
    params_indices_others,
    frontend_method_data,
    init_flags,
    method_flags,
    frontend,
    on_device,
):
    input_dtypes, input, indices, axis, batch_dims = params_indices_others
    helpers.test_frontend_method(
        init_input_dtypes=[input_dtypes[0]],
        init_all_as_kwargs_np={
            "data": input,
        },
        method_input_dtypes=[input_dtypes[1]],
        method_all_as_kwargs_np={
            "dim": axis,
            "index": indices,
        },
        frontend_method_data=frontend_method_data,
        init_flags=init_flags,
        method_flags=method_flags,
        frontend=frontend,
        on_device=on_device,
    )


@st.composite
def _arrays_dim_idx_n_dtypes(draw):
    num_dims = draw(st.shared(helpers.ints(min_value=1, max_value=4), key="num_dims"))
    num_arrays = 2
    common_shape = draw(
        helpers.lists(
            x=helpers.ints(min_value=2, max_value=3),
            min_size=num_dims - 1,
            max_size=num_dims - 1,
        )
    )
    _dim = draw(helpers.ints(min_value=0, max_value=num_dims - 1))
    unique_dims = draw(
        helpers.lists(
            x=helpers.ints(min_value=2, max_value=3),
            min_size=num_arrays,
            max_size=num_arrays,
        )
    )

    min_dim = min(unique_dims)
    max_dim = max(unique_dims)
    _idx = draw(
        helpers.array_values(
            shape=min_dim,
            dtype="int64",
            min_value=0,
            max_value=max_dim,
            exclude_min=False,
        )
    )

    xs = list()
    available_input_types = draw(helpers.get_dtypes("numeric"))
    input_dtypes = draw(
        helpers.array_dtypes(
            available_dtypes=available_input_types,
            num_arrays=num_arrays,
            shared_dtype=True,
        )
    )
    for ud, dt in zip(unique_dims, input_dtypes):
        x = draw(
            helpers.array_values(
                shape=common_shape[:_dim] + [ud] + common_shape[_dim:],
                dtype=dt,
                large_abs_safety_factor=2.5,
                small_abs_safety_factor=2.5,
                safety_factor_scale="log",
            )
        )
        xs.append(x)
    return xs, input_dtypes, _dim, _idx


# index_add
@handle_frontend_method(
    class_tree=CLASS_TREE,
    init_tree="torch.tensor",
    method_name="index_add_",
    xs_dtypes_dim_idx=_arrays_dim_idx_n_dtypes(),
    alpha=st.integers(min_value=1, max_value=2),
)
def test_torch_instance_index_add_(
    *,
    xs_dtypes_dim_idx,
    alpha,
    frontend_method_data,
    init_flags,
    method_flags,
    on_device,
    frontend,
):
    xs, input_dtypes, axis, indices = xs_dtypes_dim_idx
    if xs[0].shape[axis] < xs[1].shape[axis]:
        source, input = xs
    else:
        input, source = xs
    helpers.test_frontend_method(
        init_input_dtypes=[input_dtypes[0]],
        init_all_as_kwargs_np={
            "data": input,
        },
        method_input_dtypes=["int64", input_dtypes[1]],
        method_all_as_kwargs_np={
            "dim": axis,
            "index": indices,
            "source": source,
            "alpha": alpha,
        },
        frontend=frontend,
        frontend_method_data=frontend_method_data,
        init_flags=init_flags,
        method_flags=method_flags,
        on_device=on_device,
        rtol_=1e-03,
    )


@st.composite
def _get_clamp_inputs(draw):
    shape = draw(
        helpers.get_shape(
            min_num_dims=1, max_num_dims=5, min_dim_size=2, max_dim_size=10
        )
    )
    x_dtype, x = draw(
        helpers.dtype_and_values(
            available_dtypes=helpers.get_dtypes("numeric"),
            shape=shape,
        )
    )
    min = draw(st.booleans())
    if min:
        max = draw(st.booleans())
        min = draw(
            helpers.array_values(
                dtype=x_dtype[0], shape=shape, min_value=0, max_value=25
            )
        )
        max = (
            draw(
                helpers.array_values(
                    dtype=x_dtype[0], shape=shape, min_value=26, max_value=50
                )
            )
            if max
            else None
        )
    else:
        min = None
        max = draw(
            helpers.array_values(
                dtype=x_dtype[0], shape=shape, min_value=26, max_value=50
            )
        )
    return x_dtype, x, min, max


# clamp
@handle_frontend_method(
    class_tree=CLASS_TREE,
    init_tree="torch.tensor",
    method_name="clamp",
    dtype_and_x_min_max=_get_clamp_inputs(),
)
def test_torch_instance_clamp(
    dtype_and_x_min_max,
    frontend,
    frontend_method_data,
    init_flags,
    method_flags,
    on_device,
):
    input_dtype, x, min, max = dtype_and_x_min_max
    helpers.test_frontend_method(
        init_input_dtypes=input_dtype,
        init_all_as_kwargs_np={
            "data": x[0],
        },
        method_input_dtypes=input_dtype,
        method_all_as_kwargs_np={"min": min, "max": max},
        frontend_method_data=frontend_method_data,
        init_flags=init_flags,
        method_flags=method_flags,
        frontend=frontend,
        on_device=on_device,
    )


# clamp_
@handle_frontend_method(
    class_tree=CLASS_TREE,
    init_tree="torch.tensor",
    method_name="clamp_",
    dtype_and_x_min_max=_get_clamp_inputs(),
)
def test_torch_instance_clamp_(
    dtype_and_x_min_max,
    frontend,
    frontend_method_data,
    init_flags,
    method_flags,
    on_device,
):
    input_dtype, x, min, max = dtype_and_x_min_max
    helpers.test_frontend_method(
        init_input_dtypes=input_dtype,
        init_all_as_kwargs_np={
            "data": x[0],
        },
        method_input_dtypes=input_dtype,
        method_all_as_kwargs_np={"min": min, "max": max},
        frontend_method_data=frontend_method_data,
        init_flags=init_flags,
        method_flags=method_flags,
        frontend=frontend,
        on_device=on_device,
    )


# clip
@handle_frontend_method(
    class_tree=CLASS_TREE,
    init_tree="torch.tensor",
    method_name="clip",
    input_and_ranges=_get_clamp_inputs(),
)
def test_torch_instance_clip(
    input_and_ranges,
    frontend,
    frontend_method_data,
    init_flags,
    method_flags,
    on_device,
):
    input_dtype, x, min, max = input_and_ranges
    helpers.test_frontend_method(
        init_input_dtypes=input_dtype,
        init_all_as_kwargs_np={
            "data": x[0],
        },
        method_input_dtypes=input_dtype,
        method_all_as_kwargs_np={"min": min, "max": max},
        frontend_method_data=frontend_method_data,
        init_flags=init_flags,
        method_flags=method_flags,
        frontend=frontend,
        on_device=on_device,
    )


# clip_
@handle_frontend_method(
    class_tree=CLASS_TREE,
    init_tree="torch.tensor",
    method_name="clip_",
    input_and_ranges=_get_clamp_inputs(),
)
def test_torch_instance_clip_(
    input_and_ranges,
    frontend,
    frontend_method_data,
    init_flags,
    method_flags,
    on_device,
):
    input_dtype, x, min, max = input_and_ranges
    helpers.test_frontend_method(
        init_input_dtypes=input_dtype,
        init_all_as_kwargs_np={
            "data": x[0],
        },
        method_input_dtypes=input_dtype,
        method_all_as_kwargs_np={"min": min, "max": max},
        frontend_method_data=frontend_method_data,
        init_flags=init_flags,
        method_flags=method_flags,
        frontend=frontend,
        on_device=on_device,
    )


# __gt__
@handle_frontend_method(
    class_tree=CLASS_TREE,
    init_tree="torch.tensor",
    method_name="__gt__",
    dtype_and_x=helpers.dtype_and_values(
        available_dtypes=helpers.get_dtypes("float"),
        num_arrays=2,
        min_value=-1e04,
        max_value=1e04,
        allow_inf=False,
    ),
)
def test_torch_special_gt(
    dtype_and_x,
    frontend_method_data,
    init_flags,
    method_flags,
    frontend,
    on_device,
):
    input_dtype, x = dtype_and_x
    helpers.test_frontend_method(
        init_input_dtypes=input_dtype,
        init_all_as_kwargs_np={
            "data": x[0],
        },
        method_input_dtypes=input_dtype,
        method_all_as_kwargs_np={
            "other": x[1],
        },
        frontend_method_data=frontend_method_data,
        init_flags=init_flags,
        method_flags=method_flags,
        frontend=frontend,
        on_device=on_device,
    )


# __ne__
@handle_frontend_method(
    class_tree=CLASS_TREE,
    init_tree="torch.tensor",
    method_name="__ne__",
    dtype_and_x=helpers.dtype_and_values(
        available_dtypes=helpers.get_dtypes("float"),
        num_arrays=2,
        min_value=-1e04,
        max_value=1e04,
        allow_inf=False,
    ),
)
def test_torch_special_ne(
    dtype_and_x,
    frontend_method_data,
    init_flags,
    method_flags,
    frontend,
    on_device,
):
    input_dtype, x = dtype_and_x
    helpers.test_frontend_method(
        init_input_dtypes=input_dtype,
        init_all_as_kwargs_np={
            "data": x[0],
        },
        method_input_dtypes=input_dtype,
        method_all_as_kwargs_np={
            "other": x[1],
        },
        frontend_method_data=frontend_method_data,
        init_flags=init_flags,
        method_flags=method_flags,
        frontend=frontend,
        on_device=on_device,
    )


# __lt__
@handle_frontend_method(
    class_tree=CLASS_TREE,
    init_tree="torch.tensor",
    method_name="__lt__",
    dtype_and_x=helpers.dtype_and_values(
        available_dtypes=helpers.get_dtypes("float"),
        num_arrays=2,
        min_value=-1e04,
        max_value=1e04,
        allow_inf=False,
    ),
)
def test_torch_special_lt(
    dtype_and_x,
    frontend_method_data,
    init_flags,
    method_flags,
    frontend,
    on_device,
):
    input_dtype, x = dtype_and_x
    helpers.test_frontend_method(
        init_input_dtypes=input_dtype,
        init_all_as_kwargs_np={
            "data": x[0],
        },
        method_input_dtypes=input_dtype,
        method_all_as_kwargs_np={
            "other": x[1],
        },
        frontend_method_data=frontend_method_data,
        init_flags=init_flags,
        method_flags=method_flags,
        frontend=frontend,
        on_device=on_device,
    )


# __or__
@handle_frontend_method(
    class_tree=CLASS_TREE,
    init_tree="torch.tensor",
    method_name="__or__",
    dtype_and_x=helpers.dtype_and_values(
        available_dtypes=helpers.get_dtypes("valid"),
        num_arrays=2,
        min_value=-1e04,
        max_value=1e04,
        allow_inf=False,
    ),
)
def test_torch_special_or(
    dtype_and_x,
    frontend_method_data,
    init_flags,
    method_flags,
    frontend,
    on_device,
):
    input_dtype, x = dtype_and_x
    helpers.test_frontend_method(
        init_input_dtypes=input_dtype,
        init_all_as_kwargs_np={
            "data": x[0],
        },
        method_input_dtypes=input_dtype,
        method_all_as_kwargs_np={
            "other": x[1],
        },
        frontend_method_data=frontend_method_data,
        init_flags=init_flags,
        method_flags=method_flags,
        frontend=frontend,
        on_device=on_device,
    )


# where
@handle_frontend_method(
    class_tree=CLASS_TREE,
    init_tree="torch.tensor",
    method_name="where",
    broadcastables=_broadcastable_trio(),
)
def test_torch_instance_where(
    broadcastables,
    frontend_method_data,
    init_flags,
    method_flags,
    frontend,
    on_device,
):
    cond, xs, dtypes = broadcastables
    helpers.test_frontend_method(
        init_input_dtypes=dtypes,
        init_all_as_kwargs_np={
            "data": xs[0],
        },
        method_input_dtypes=["bool", dtypes[1]],
        method_all_as_kwargs_np={
            "condition": cond,
            "other": xs[1],
        },
        frontend_method_data=frontend_method_data,
        init_flags=init_flags,
        method_flags=method_flags,
        frontend=frontend,
        on_device=on_device,
    )


# clone
@handle_frontend_method(
    class_tree=CLASS_TREE,
    init_tree="torch.tensor",
    method_name="clone",
    dtype_and_x=helpers.dtype_and_values(
        available_dtypes=helpers.get_dtypes("valid"),
        num_arrays=1,
    ),
)
def test_torch_instance_clone(
    dtype_and_x,
    frontend_method_data,
    init_flags,
    method_flags,
    frontend,
    on_device,
):
    input_dtype, x = dtype_and_x
    helpers.test_frontend_method(
        init_input_dtypes=input_dtype,
        init_all_as_kwargs_np={
            "data": x[0],
        },
        method_input_dtypes=input_dtype,
        method_all_as_kwargs_np={},
        frontend_method_data=frontend_method_data,
        init_flags=init_flags,
        method_flags=method_flags,
        frontend=frontend,
        on_device=on_device,
    )


# __invert__
@handle_frontend_method(
    class_tree=CLASS_TREE,
    init_tree="torch.tensor",
    method_name="__invert__",
    dtype_and_x=helpers.dtype_and_values(
        available_dtypes=helpers.get_dtypes("integer"),
        num_arrays=1,
    ),
)
def test_torch_special_invert(
    dtype_and_x,
    frontend_method_data,
    init_flags,
    method_flags,
    frontend,
    on_device,
):
    input_dtype, x = dtype_and_x
    helpers.test_frontend_method(
        init_input_dtypes=input_dtype,
        init_all_as_kwargs_np={
            "data": x[0],
        },
        method_input_dtypes=input_dtype,
        method_all_as_kwargs_np={},
        frontend_method_data=frontend_method_data,
        init_flags=init_flags,
        method_flags=method_flags,
        frontend=frontend,
        on_device=on_device,
    )


# acosh
@handle_frontend_method(
    class_tree=CLASS_TREE,
    init_tree="torch.tensor",
    method_name="acosh",
    dtype_and_x=helpers.dtype_and_values(
        min_value=1.0,
        available_dtypes=helpers.get_dtypes("float"),
    ),
)
def test_torch_instance_acosh(
    dtype_and_x,
    frontend_method_data,
    init_flags,
    method_flags,
    frontend,
    on_device,
):
    input_dtype, x = dtype_and_x
    helpers.test_frontend_method(
        init_input_dtypes=input_dtype,
        init_all_as_kwargs_np={
            "data": x[0],
        },
        method_input_dtypes=[],
        method_all_as_kwargs_np={},
        frontend_method_data=frontend_method_data,
        init_flags=init_flags,
        method_flags=method_flags,
        frontend=frontend,
        on_device=on_device,
    )


# real
@handle_frontend_method(
    class_tree=CLASS_TREE,
    init_tree="torch.tensor",
    method_name="real",
    dtype_and_x=helpers.dtype_and_values(
        available_dtypes=helpers.get_dtypes("float"),
        allow_inf=False,
    ),
)
def test_torch_instance_real(
    dtype_and_x,
    frontend_method_data,
    init_flags,
    method_flags,
    frontend,
    on_device,
):
    input_dtype, x = dtype_and_x
    helpers.test_frontend_method(
        init_input_dtypes=input_dtype,
        init_all_as_kwargs_np={
            "data": x[0],
        },
        method_input_dtypes=input_dtype,
        method_all_as_kwargs_np={},
        frontend_method_data=frontend_method_data,
        init_flags=init_flags,
        method_flags=method_flags,
        frontend=frontend,
        on_device=on_device,
    )


@st.composite
def _masked_fill_helper(draw):
    cond, xs, dtypes = draw(_broadcastable_trio())
    if ivy.is_uint_dtype(dtypes[0]):
        fill_value = draw(helpers.ints(min_value=0, max_value=5))
    elif ivy.is_int_dtype(dtypes[0]):
        fill_value = draw(helpers.ints(min_value=-5, max_value=5))
    else:
        fill_value = draw(helpers.floats(min_value=-5, max_value=5))
    return dtypes[0], xs[0], cond, fill_value


# masked_fill
@handle_frontend_method(
    class_tree=CLASS_TREE,
    init_tree="torch.tensor",
    method_name="masked_fill",
    x_mask_val=_masked_fill_helper(),
)
def test_torch_instance_masked_fill(
    x_mask_val,
    frontend_method_data,
    init_flags,
    method_flags,
    frontend,
    on_device,
):
    dtype, x, mask, val = x_mask_val
    helpers.test_frontend_method(
        init_input_dtypes=[dtype],
        init_all_as_kwargs_np={
            "data": x,
        },
        method_input_dtypes=["bool", dtype],
        method_all_as_kwargs_np={
            "mask": mask,
            "value": val,
        },
        frontend_method_data=frontend_method_data,
        init_flags=init_flags,
        method_flags=method_flags,
        frontend=frontend,
        on_device=on_device,
    )


# acosh_
@handle_frontend_method(
    class_tree=CLASS_TREE,
    init_tree="torch.tensor",
    method_name="acosh_",
    dtype_and_x=helpers.dtype_and_values(
        min_value=1.0,
        available_dtypes=helpers.get_dtypes("float"),
    ),
)
def test_torch_instance_acosh_(
    dtype_and_x,
    frontend_method_data,
    init_flags,
    method_flags,
    frontend,
    on_device,
):
    input_dtype, x = dtype_and_x
    helpers.test_frontend_method(
        init_input_dtypes=input_dtype,
        init_all_as_kwargs_np={
            "data": x[0],
        },
        method_input_dtypes=[],
        method_all_as_kwargs_np={},
        frontend_method_data=frontend_method_data,
        init_flags=init_flags,
        method_flags=method_flags,
        frontend=frontend,
        on_device=on_device,
    )


# numpy
@handle_frontend_method(
    class_tree=CLASS_TREE,
    init_tree="torch.tensor",
    method_name="numpy",
    dtype_and_x=helpers.dtype_and_values(
        available_dtypes=helpers.get_dtypes("valid"),
    ),
)
def test_torch_instance_numpy(
    dtype_and_x,
    frontend_method_data,
    init_flags,
    method_flags,
    frontend,
    on_device,
):
    input_dtype, x = dtype_and_x
    ret, frontend_ret = helpers.test_frontend_method(
        init_input_dtypes=input_dtype,
        init_all_as_kwargs_np={
            "data": x[0],
        },
        method_input_dtypes=[],
        method_all_as_kwargs_np={},
        frontend_method_data=frontend_method_data,
        init_flags=init_flags,
        method_flags=method_flags,
        frontend=frontend,
        on_device=on_device,
        test_values=False,
    )
    # manual testing required as function return is numpy frontend
    helpers.value_test(
        ret_np_flat=helpers.flatten_and_to_np(ret=ret),
        ret_np_from_gt_flat=frontend_ret[0],
        ground_truth_backend="torch",
    )


# atan2_
@handle_frontend_method(
    class_tree=CLASS_TREE,
    init_tree="torch.tensor",
    method_name="atan2_",
    dtype_and_x=helpers.dtype_and_values(
        available_dtypes=helpers.get_dtypes("float"),
        num_arrays=2,
    ),
)
def test_torch_instance_atan2_(
    dtype_and_x,
    frontend_method_data,
    init_flags,
    method_flags,
    frontend,
):
    input_dtype, x = dtype_and_x
    helpers.test_frontend_method(
        init_input_dtypes=input_dtype,
        init_all_as_kwargs_np={
            "data": x[0],
        },
        method_input_dtypes=input_dtype,
        method_all_as_kwargs_np={
            "other": x[1],
        },
        frontend_method_data=frontend_method_data,
        init_flags=init_flags,
        method_flags=method_flags,
        frontend=frontend,
    )


# bitwise_and_
@handle_frontend_method(
    class_tree=CLASS_TREE,
    init_tree="torch.tensor",
    method_name="bitwise_and_",
    dtype_and_x=helpers.dtype_and_values(
        available_dtypes=helpers.get_dtypes("integer"),
        num_arrays=2,
    ),
)
def test_torch_instance_bitwise_and_(
    dtype_and_x,
    frontend_method_data,
    init_flags,
    method_flags,
    frontend,
    on_device,
):
    input_dtype, x = dtype_and_x
    helpers.test_frontend_method(
        init_input_dtypes=input_dtype,
        init_all_as_kwargs_np={
            "data": x[0],
        },
        method_input_dtypes=input_dtype,
        method_all_as_kwargs_np={
            "other": x[1],
        },
        frontend_method_data=frontend_method_data,
        init_flags=init_flags,
        method_flags=method_flags,
        frontend=frontend,
        on_device=on_device,
    )


# __and__
@handle_frontend_method(
    class_tree=CLASS_TREE,
    init_tree="torch.tensor",
    method_name="__and__",
    dtype_and_x=helpers.dtype_and_values(
        available_dtypes=st.one_of(st.just(("bool",)), helpers.get_dtypes("integer")),
        num_arrays=2,
        min_value=-1e04,
        max_value=1e04,
        allow_inf=False,
    ),
)
def test_torch_special_and(
    dtype_and_x,
    frontend_method_data,
    init_flags,
    method_flags,
    frontend,
    on_device,
):
    input_dtype, x = dtype_and_x
    helpers.test_frontend_method(
        init_input_dtypes=input_dtype,
        init_all_as_kwargs_np={
            "data": x[0],
        },
        method_input_dtypes=input_dtype,
        method_all_as_kwargs_np={
            "other": x[1],
        },
        frontend_method_data=frontend_method_data,
        init_flags=init_flags,
        method_flags=method_flags,
        frontend=frontend,
        on_device=on_device,
    )


# bitwise_xor
@handle_frontend_method(
    class_tree=CLASS_TREE,
    init_tree="torch.tensor",
    method_name="bitwise_xor",
    dtype_and_x=helpers.dtype_and_values(
        available_dtypes=st.one_of(st.just(("bool",)), helpers.get_dtypes("integer")),
        num_arrays=2,
    ),
)
def test_torch_instance_bitwise_xor(
    dtype_and_x,
    frontend_method_data,
    init_flags,
    method_flags,
    frontend,
    on_device,
):
    input_dtype, x = dtype_and_x
    helpers.test_frontend_method(
        init_input_dtypes=input_dtype,
        init_all_as_kwargs_np={
            "data": x[0],
        },
        method_input_dtypes=input_dtype,
        method_all_as_kwargs_np={
            "other": x[1],
        },
        frontend_method_data=frontend_method_data,
        init_flags=init_flags,
        method_flags=method_flags,
        frontend=frontend,
        on_device=on_device,
    )


# cumprod
@handle_frontend_method(
    class_tree=CLASS_TREE,
    init_tree="torch.tensor",
    method_name="cumprod",
    dtype_value=helpers.dtype_and_values(
        available_dtypes=helpers.get_dtypes("valid"),
        shape=st.shared(helpers.get_shape(min_num_dims=1), key="shape"),
    ),
    dim=helpers.get_axis(
        shape=st.shared(helpers.get_shape(), key="shape"),
        allow_neg=True,
        force_int=True,
    ),
    dtypes=_dtypes(),
)
def test_torch_instance_cumprod(
    dtype_value,
    dim,
    dtypes,
    frontend_method_data,
    init_flags,
    method_flags,
    frontend,
    on_device,
):
    input_dtype, x = dtype_value
    helpers.test_frontend_method(
        init_input_dtypes=input_dtype,
        init_all_as_kwargs_np={
            "data": x[0],
        },
        method_input_dtypes=dtypes,
        method_all_as_kwargs_np={
            "dim": dim,
            "dtype": dtypes[0],
        },
        frontend_method_data=frontend_method_data,
        init_flags=init_flags,
        method_flags=method_flags,
        frontend=frontend,
        on_device=on_device,
    )


# relu
@handle_frontend_method(
    class_tree=CLASS_TREE,
    init_tree="torch.tensor",
    method_name="relu",
    dtype_and_x=helpers.dtype_and_values(
        available_dtypes=helpers.get_dtypes("float"),
        allow_inf=False,
    ),
)
def test_torch_instance_relu(
    dtype_and_x,
    frontend_method_data,
    init_flags,
    method_flags,
    frontend,
    on_device,
):
    input_dtype, x = dtype_and_x
    helpers.test_frontend_method(
        init_input_dtypes=input_dtype,
        init_all_as_kwargs_np={
            "data": x[0],
        },
        method_input_dtypes=input_dtype,
        method_all_as_kwargs_np={},
        frontend_method_data=frontend_method_data,
        init_flags=init_flags,
        method_flags=method_flags,
        frontend=frontend,
        on_device=on_device,
    )


# fmin
@handle_frontend_method(
    class_tree=CLASS_TREE,
    init_tree="torch.tensor",
    method_name="fmin",
    dtype_and_x=helpers.dtype_and_values(
        available_dtypes=helpers.get_dtypes("float"),
        num_arrays=2,
    ),
)
def test_torch_instance_fmin(
    dtype_and_x,
    frontend_method_data,
    init_flags,
    method_flags,
    frontend,
    on_device,
):
    input_dtype, x = dtype_and_x
    helpers.test_frontend_method(
        init_input_dtypes=input_dtype,
        init_all_as_kwargs_np={
            "data": x[0],
        },
        method_input_dtypes=input_dtype,
        method_all_as_kwargs_np={
            "other": x[1],
        },
        frontend_method_data=frontend_method_data,
        init_flags=init_flags,
        method_flags=method_flags,
        frontend=frontend,
        on_device=on_device,
    )


# count_nonzero
@handle_frontend_method(
    class_tree=CLASS_TREE,
    init_tree="torch.tensor",
    method_name="count_nonzero",
    dtype_value=helpers.dtype_and_values(
        available_dtypes=helpers.get_dtypes("valid"),
        shape=st.shared(helpers.get_shape(min_num_dims=1), key="shape"),
    ),
    dim=helpers.get_axis(
        shape=st.shared(helpers.get_shape(), key="shape"),
        allow_neg=True,
        force_int=True,
    ),
)
def test_torch_instance_count_nonzero(
    dtype_value,
    dim,
    frontend_method_data,
    init_flags,
    method_flags,
    frontend,
    on_device,
):
    input_dtype, x = dtype_value
    helpers.test_frontend_method(
        init_input_dtypes=input_dtype,
        init_all_as_kwargs_np={
            "data": x[0],
        },
        method_input_dtypes=input_dtype,
        method_all_as_kwargs_np={"dim": dim},
        frontend_method_data=frontend_method_data,
        init_flags=init_flags,
        method_flags=method_flags,
        frontend=frontend,
        on_device=on_device,
    )


# exp
@handle_frontend_method(
    class_tree=CLASS_TREE,
    init_tree="torch.tensor",
    method_name="exp",
    dtype_and_x=helpers.dtype_and_values(
        available_dtypes=helpers.get_dtypes("numeric"),
    ),
)
def test_torch_instance_exp(
    dtype_and_x,
    frontend_method_data,
    init_flags,
    method_flags,
    frontend,
    on_device,
):
    input_dtype, x = dtype_and_x
    helpers.test_frontend_method(
        init_input_dtypes=input_dtype,
        init_all_as_kwargs_np={
            "data": x[0],
        },
        method_input_dtypes=input_dtype,
        method_all_as_kwargs_np={},
        frontend_method_data=frontend_method_data,
        init_flags=init_flags,
        method_flags=method_flags,
        frontend=frontend,
        on_device=on_device,
    )


# mul
@handle_frontend_method(
    class_tree=CLASS_TREE,
    init_tree="torch.tensor",
    method_name="mul",
    dtype_and_x=helpers.dtype_and_values(
        available_dtypes=helpers.get_dtypes("numeric"),
        num_arrays=2,
    ),
)
def test_torch_instance_mul(
    dtype_and_x,
    frontend_method_data,
    init_flags,
    method_flags,
    frontend,
    on_device,
):
    input_dtype, x = dtype_and_x
    helpers.test_frontend_method(
        init_input_dtypes=input_dtype,
        init_all_as_kwargs_np={
            "data": x[0],
        },
        method_input_dtypes=input_dtype,
        method_all_as_kwargs_np={
            "other": x[1],
        },
        frontend_method_data=frontend_method_data,
        init_flags=init_flags,
        method_flags=method_flags,
        frontend=frontend,
        on_device=on_device,
    )


<<<<<<< HEAD
# ceil_
@handle_frontend_method(
    class_tree=CLASS_TREE,
    init_tree="torch.tensor",
    method_name="ceil_",
    dtype_and_x=helpers.dtype_and_values(
        available_dtypes=helpers.get_dtypes("float"),
    ),
)
def test_torch_instance_ceil_(
=======
# mul_
@handle_frontend_method(
    class_tree=CLASS_TREE,
    init_tree="torch.tensor",
    method_name="mul_",
    dtype_and_x=helpers.dtype_and_values(
        available_dtypes=helpers.get_dtypes("numeric"),
        num_arrays=2,
        shared_dtype=True,
    ),
)
def test_torch_instance_mul_(
    dtype_and_x,
    frontend_method_data,
    init_flags,
    method_flags,
    frontend,
    on_device,
):
    input_dtype, x = dtype_and_x
    helpers.test_frontend_method(
        init_input_dtypes=input_dtype,
        init_all_as_kwargs_np={
            "data": x[0],
        },
        method_input_dtypes=input_dtype,
        method_all_as_kwargs_np={
            "other": x[1],
        },
        frontend_method_data=frontend_method_data,
        init_flags=init_flags,
        method_flags=method_flags,
        frontend=frontend,
        on_device=on_device,
    )


# round
@handle_frontend_method(
    class_tree=CLASS_TREE,
    init_tree="torch.tensor",
    method_name="round",
    dtype_and_x=helpers.dtype_and_values(
        available_dtypes=helpers.get_dtypes("float"),
    ),
    decimals=st.integers(min_value=0, max_value=5),
)
def test_torch_instance_round(
    dtype_and_x,
    decimals,
    frontend_method_data,
    init_flags,
    method_flags,
    frontend,
    on_device,
):
    input_dtype, x = dtype_and_x
    helpers.test_frontend_method(
        init_input_dtypes=input_dtype,
        init_all_as_kwargs_np={
            "data": x[0],
        },
        method_input_dtypes=input_dtype,
        method_all_as_kwargs_np={
            "decimals": decimals,
        },
        frontend_method_data=frontend_method_data,
        init_flags=init_flags,
        method_flags=method_flags,
        frontend=frontend,
        on_device=on_device,
    )


# cross
@handle_frontend_method(
    class_tree=CLASS_TREE,
    init_tree="torch.tensor",
    method_name="cross",
    dtype_input_other_dim=dtype_value1_value2_axis(
        available_dtypes=helpers.get_dtypes("numeric"),
        min_num_dims=1,
        max_num_dims=10,
        min_dim_size=3,
        max_dim_size=3,
        min_value=-1e10,
        max_value=1e10,
        abs_smallest_val=0.01,
        large_abs_safety_factor=2,
        safety_factor_scale="log",
    ),
)
def test_torch_instance_cross(
    dtype_input_other_dim,
    frontend_method_data,
    init_flags,
    method_flags,
    frontend,
    on_device,
):
    dtype, input, other, dim = dtype_input_other_dim
    helpers.test_frontend_method(
        init_input_dtypes=dtype,
        init_all_as_kwargs_np={
            "data": input,
        },
        method_input_dtypes=dtype,
        method_all_as_kwargs_np={
            "other": other,
            "dim": dim,
        },
        frontend_method_data=frontend_method_data,
        init_flags=init_flags,
        method_flags=method_flags,
        frontend=frontend,
        on_device=on_device,
        rtol_=1e-2,
        atol_=1e-2,
    )


# det
@handle_frontend_method(
    class_tree=CLASS_TREE,
    init_tree="torch.tensor",
    method_name="det",
    dtype_and_x=_get_dtype_and_square_matrix(),
)
def test_torch_instance_det(
    dtype_and_x,
    frontend_method_data,
    init_flags,
    method_flags,
    frontend,
    on_device,
):
    input_dtype, x = dtype_and_x
    helpers.test_frontend_method(
        init_input_dtypes=input_dtype,
        init_all_as_kwargs_np={
            "data": x,
        },
        method_input_dtypes=input_dtype,
        method_all_as_kwargs_np={},
        frontend_method_data=frontend_method_data,
        init_flags=init_flags,
        method_flags=method_flags,
        frontend=frontend,
        on_device=on_device,
    )


# reciprocal
@handle_frontend_method(
    class_tree=CLASS_TREE,
    init_tree="torch.tensor",
    method_name="reciprocal",
    dtype_and_x=helpers.dtype_and_values(
        available_dtypes=helpers.get_dtypes("float"),
        min_value=1,
    ),
)
def test_torch_instance_reciprocal(
>>>>>>> 3dc78108
    dtype_and_x,
    frontend_method_data,
    init_flags,
    method_flags,
    frontend,
    on_device,
):
    input_dtype, x = dtype_and_x
    helpers.test_frontend_method(
        init_input_dtypes=input_dtype,
        init_all_as_kwargs_np={
            "data": x[0],
        },
        method_input_dtypes=input_dtype,
        method_all_as_kwargs_np={},
        frontend_method_data=frontend_method_data,
        init_flags=init_flags,
        method_flags=method_flags,
        frontend=frontend,
        on_device=on_device,
    )<|MERGE_RESOLUTION|>--- conflicted
+++ resolved
@@ -6704,7 +6704,6 @@
     )
 
 
-<<<<<<< HEAD
 # ceil_
 @handle_frontend_method(
     class_tree=CLASS_TREE,
@@ -6715,7 +6714,29 @@
     ),
 )
 def test_torch_instance_ceil_(
-=======
+    dtype_and_x,
+    frontend_method_data,
+    init_flags,
+    method_flags,
+    frontend,
+    on_device,
+):
+    input_dtype, x = dtype_and_x
+    helpers.test_frontend_method(
+        init_input_dtypes=input_dtype,
+        init_all_as_kwargs_np={
+            "data": x[0],
+        },
+        method_input_dtypes=input_dtype,
+        method_all_as_kwargs_np={},
+        frontend_method_data=frontend_method_data,
+        init_flags=init_flags,
+        method_flags=method_flags,
+        frontend=frontend,
+        on_device=on_device,
+    )
+  
+
 # mul_
 @handle_frontend_method(
     class_tree=CLASS_TREE,
@@ -6879,7 +6900,6 @@
     ),
 )
 def test_torch_instance_reciprocal(
->>>>>>> 3dc78108
     dtype_and_x,
     frontend_method_data,
     init_flags,
