# global

# local
import ivy
import ivy.functional.frontends.torch as torch_frontend
import ivy.functional.frontends.torch.nn.functional as torch_frontend_nn
from ivy.functional.frontends.numpy.creation_routines.from_existing_data import (
    array as np_frontend_array,
)
from ivy.func_wrapper import with_unsupported_dtypes
from ivy.func_wrapper import with_supported_dtypes
from ivy.functional.frontends.torch.func_wrapper import _to_ivy_array


class Tensor:
    def __init__(self, array, device=None, _init_overload=False):
        if _init_overload:
            self._ivy_array = (
                ivy.array(array) if not isinstance(array, ivy.Array) else array
            )

        else:
            self._ivy_array = ivy.array(
                array, dtype=torch_frontend.float32, device=device
            )

    def __repr__(self):
        return str(self.ivy_array.__repr__()).replace(
            "ivy.array", "ivy.frontends.torch.Tensor"
        )

    # Properties #
    # ---------- #

    @property
    def ivy_array(self):
        return self._ivy_array

    @property
    def device(self):
        return self.ivy_array.device

    @property
    def dtype(self):
        return self.ivy_array.dtype

    @property
    def shape(self):
        return self.ivy_array.shape

    @property
    def imag(self):
        return self.ivy_array.imag()

    @property
    def ndim(self):
        return self.dim()

    @property
    def T(self):
        if self.ndim == 1:
            return self
        return torch_frontend.permute(self, list(range(self.ndim))[::-1])

    # Setters #
    # --------#

    @ivy_array.setter
    def ivy_array(self, array):
        self._ivy_array = (
            ivy.array(array) if not isinstance(array, ivy.Array) else array
        )

    # Instance Methods #
    # ---------------- #
    def reshape(self, *args, shape=None):
        if args and shape:
            raise TypeError("reshape() got multiple values for argument 'shape'")
        if shape is not None:
            return torch_frontend.reshape(self, shape)
        if args:
            if isinstance(args[0], (tuple, list)):
                shape = args[0]
                return torch_frontend.reshape(self, shape)
            else:
                return torch_frontend.reshape(self, args)
        return torch_frontend.reshape(self)

    @with_unsupported_dtypes({"1.11.0 and below": ("bfloat16",)}, "torch")
    def reshape_as(self, other):
        return torch_frontend.reshape(self, other.shape)

    @with_unsupported_dtypes({"1.11.0 and below": ("bfloat16",)}, "torch")
    def add(self, other, *, alpha=1):
        return torch_frontend.add(self, other, alpha=alpha)

    @with_unsupported_dtypes({"1.11.0 and below": ("bfloat16",)}, "torch")
    def sub(self, other, *, alpha=1):
        return torch_frontend.sub(self, other, alpha=alpha)

    def chunk(self, chunks, dim=0):
        return torch_frontend.chunk(self, chunks, dim=dim)

    def any(self, dim=None, keepdim=False):
        return torch_frontend.any(self, dim=dim, keepdim=keepdim)

    def all(self, dim=None, keepdim=False):
        return torch_frontend.all(self, dim=dim, keepdim=keepdim)

    @with_unsupported_dtypes({"1.11.0 and below": ("bfloat16",)}, "torch")
    def add_(self, other, *, alpha=1):
        self.ivy_array = self.add(other, alpha=alpha).ivy_array
        return self

    @with_unsupported_dtypes({"1.11.0 and below": ("float16",)}, "torch")
    def addbmm(self, batch1, batch2, *, beta=1, alpha=1):
        return torch_frontend.addbmm(self, batch1, batch2, beta=beta, alpha=alpha)

    @with_unsupported_dtypes({"1.11.0 and below": ("float16",)}, "torch")
    def addbmm_(self, batch1, batch2, *, beta=1, alpha=1):
        self.ivy_array = self.addbmm(batch1, batch2, beta=beta, alpha=alpha).ivy_array
        return self

    @with_unsupported_dtypes({"1.11.0 and below": ("bfloat16",)}, "torch")
    def subtract_(self, other, *, alpha=1):
        self.ivy_array = self.subtract(other, alpha=alpha).ivy_array
        return self

    @with_unsupported_dtypes({"1.11.0 and below": ("float16",)}, "torch")
    def asin(self):
        return torch_frontend.asin(self)

    @with_unsupported_dtypes({"1.11.0 and below": ("float16",)}, "torch")
    def asin_(self):
        self.ivy_array = self.asin().ivy_array
        return self

    @with_unsupported_dtypes({"1.11.0 and below": ("bfloat16",)}, "torch")
    def sum(self):
        return torch_frontend.sum(self)

    @with_unsupported_dtypes({"1.11.0 and below": ("float16",)}, "torch")
    def sin(self):
        return torch_frontend.sin(self)

    @with_unsupported_dtypes({"1.11.0 and below": ("float16",)}, "torch")
    def sin_(self):
        self.ivy_array = self.sin().ivy_array
        return self

    @with_unsupported_dtypes({"1.11.0 and below": ("float16",)}, "torch")
    def sinh(self):
        return torch_frontend.sinh(self)

    @with_unsupported_dtypes({"1.11.0 and below": ("float16",)}, "torch")
    def sinh_(self):
        self.ivy_array = self.sinh().ivy_array
        return self

    @with_unsupported_dtypes({"1.11.0 and below": ("float16",)}, "torch")
    def cos(self):
        return torch_frontend.cos(self)

    @with_unsupported_dtypes({"1.11.0 and below": ("float16",)}, "torch")
    def cos_(self):
        self.ivy_array = self.cos().ivy_array
        return self

    @with_unsupported_dtypes({"1.11.0 and below": ("float16",)}, "torch")
    def cosh(self):
        return torch_frontend.cosh(self)

    @with_unsupported_dtypes({"1.11.0 and below": ("float16",)}, "torch")
    def cosh_(self):
        self.ivy_array = self.cosh().ivy_array
        return self

    @with_unsupported_dtypes({"1.11.0 and below": ("float16",)}, "torch")
    def arcsinh(self):
        return torch_frontend.arcsinh(self)

    @with_unsupported_dtypes({"1.11.0 and below": ("float16",)}, "torch")
    def arcsin(self):
        return torch_frontend.arcsin(self)

    @with_unsupported_dtypes({"1.11.0 and below": ("float16",)}, "torch")
    def arcsin_(self):
        self.ivy_array = self.arcsin().ivy_array
        return self

    @with_unsupported_dtypes({"1.11.0 and below": ("float16",)}, "torch")
    def atan(self):
        return torch_frontend.atan(self)

    @with_unsupported_dtypes({"1.11.0 and below": ("float16",)}, "torch")
    def atan_(self):
        self.ivy_array = self.atan().ivy_array
        return self

    @with_unsupported_dtypes({"1.11.0 and below": ("float16", "bfloat16")}, "torch")
    def atan2(self, other):
        return torch_frontend.atan2(self, other)

    def view(self, *args, shape=None):
        """
        Reshape Tensor.

        possible arguments are either:
            - size
            - tuple of ints
            - list of ints
            - torch.Size object
            - ints
        Parameters
        ----------
        args:int arguments
        shape: optional shape

        Returns reshaped tensor
        -------
        """
        if shape and not args:
            shape_tup = shape
        elif args and not shape:
            if (
                isinstance(args[0], tuple)
                or isinstance(args[0], list)
                or type(args[0]).__name__ == "Size"
            ) and len(args) == 1:
                shape_tup = args[0]
            else:
                shape_tup = args
        else:
            raise ValueError(
                "View only accepts as argument ints, tuple or list of ints or "
                "the keyword argument size."
            )
        return torch_frontend.reshape(self, shape_tup)

    def float(self, memory_format=None):
        self.ivy_array = ivy.astype(self.ivy_array, ivy.float32, copy=False)
        return self

    @with_unsupported_dtypes({"1.11.0 and below": ("float16",)}, "torch")
    def asinh(self):
        return torch_frontend.asinh(self)

    @with_unsupported_dtypes({"1.11.0 and below": ("float16",)}, "torch")
    def asinh_(self):
        self.ivy_array = self.asinh().ivy_array
        return self

    @with_unsupported_dtypes({"1.11.0 and below": ("float16",)}, "torch")
    def tan(self):
        return torch_frontend.tan(self)

    @with_unsupported_dtypes({"1.11.0 and below": ("float16",)}, "torch")
    def tan_(self):
        self.ivy_array = self.tan().ivy_array
        return self

    @with_unsupported_dtypes({"1.11.0 and below": ("float16",)}, "torch")
    def tanh(self):
        return torch_frontend.tanh(self)

    @with_unsupported_dtypes({"1.11.0 and below": ("float16",)}, "torch")
    def tanh_(self):
        self.ivy_array = self.tanh().ivy_array
        return self

    @with_unsupported_dtypes({"1.11.0 and below": ("float16",)}, "torch")
    def atanh(self):
        return torch_frontend.atanh(self)

    @with_unsupported_dtypes({"1.11.0 and below": ("float16",)}, "torch")
    def atanh_(self):
        self.ivy_array = self.atanh().ivy_array
        return self

    @with_unsupported_dtypes({"1.11.0 and below": ("float16",)}, "torch")
    def arctanh(self):
        return torch_frontend.arctanh(self)

    @with_unsupported_dtypes({"1.11.0 and below": ("float16",)}, "torch")
    def arctanh_(self):
        self.ivy_array = self.arctanh().ivy_array
        return self

    @with_unsupported_dtypes({"1.11.0 and below": ("float16",)}, "torch")
    def log(self):
        return torch_frontend.log(self)

    @with_unsupported_dtypes({"1.11.0 and below": ("float16",)}, "torch")
    def arccosh(self):
        return torch_frontend.arccosh(self)

    @with_unsupported_dtypes({"1.11.0 and below": ("float16",)}, "torch")
    def log_(self):
        self.ivy_array = self.log().ivy_array
        return self

    @with_unsupported_dtypes({"1.11.0 and below": ("float16",)}, "torch")
    def log2(self):
        return torch_frontend.log2(self)

    @with_unsupported_dtypes({"1.11.0 and below": ("float16", "bfloat16")}, "torch")
    def relu(self):
        return torch_frontend_nn.relu(self)

    def amax(self, dim=None, keepdim=False):
        return torch_frontend.amax(self, dim=dim, keepdim=keepdim)

    def amin(self, dim=None, keepdim=False):
        return torch_frontend.amin(self, dim=dim, keepdim=keepdim)

    @with_unsupported_dtypes({"1.11.0 and below": ("float16",)}, "torch")
    def aminmax(self, dim=None, keepdim=False):
        return torch_frontend.aminmax(self, dim=dim, keepdim=keepdim)

    def abs(self):
        return torch_frontend.abs(self)

    def abs_(self):
        self.ivy_array = self.abs().ivy_array
        return self

    def logical_and(self, other):
        return torch_frontend.logical_and(self, other)

    def logical_not(self, *, out=None):
        return torch_frontend.logical_not(self, out=out)

    def logical_or(self, other):
        return torch_frontend.logical_or(self, other)

    def bitwise_not(self):
        return torch_frontend.bitwise_not(self)

    def bitwise_and(self, other):
        return torch_frontend.bitwise_and(self, other)

    def bitwise_or(self, other):
        return torch_frontend.bitwise_or(self, other)

    def bitwise_left_shift(self, other):
        return torch_frontend.bitwise_left_shift(self, other)

    @with_supported_dtypes({"1.11.0 and below": ("integer",)}, "torch")
    def bitwise_or_(self, other):
        self.ivy_array = self.bitwise_or(other).ivy_array
        return self

    def contiguous(self, memory_format=None):
        return torch_frontend.tensor(self)

    def new_ones(self, size, *, dtype=None, device=None, requires_grad=False):
        return torch_frontend.ones(
            size, dtype=dtype, device=device, requires_grad=requires_grad
        )

    def floor(self, *, out=None):
        return torch_frontend.floor(self)

    def new_zeros(self, size, *, dtype=None, device=None, requires_grad=False):
        return torch_frontend.zeros(
            size, dtype=dtype, device=device, requires_grad=requires_grad
        )

    def to(self, *args, **kwargs):
        if len(args) > 0:
            if hasattr(args[0], "ivy_array") or ivy.is_array(args[0]):
                if self.dtype == ivy.dtype(args[0]) and self.device == ivy.dev(args[0]):
                    return self
                else:
                    cast_tensor = self.clone()
                    cast_tensor.ivy_array = ivy.asarray(
                        self.ivy_array,
                        dtype=ivy.dtype(args[0]),
                        device=ivy.dev(args[0]),
                    )
                    return cast_tensor
            if (
                isinstance(args[0], (ivy.Dtype, ivy.NativeDtype))
                or args[0] in ivy._all_ivy_dtypes_str
            ):
                if self.dtype == ivy.as_ivy_dtype(args[0]):
                    return self
                else:
                    cast_tensor = self.clone()
                    cast_tensor.ivy_array = ivy.asarray(self.ivy_array, dtype=args[0])
                    return cast_tensor
            if isinstance(args[0], (ivy.Device, ivy.NativeDevice, str)):
                if isinstance(args[0], str) and not isinstance(
                    args[0], (ivy.Device, ivy.NativeDevice)
                ):
                    ivy.utils.assertions.check_elem_in_list(
                        args[0],
                        [
                            "cpu",
                            "cuda",
                            "xpu",
                            "mkldnn",
                            "opengl",
                            "opencl",
                            "ideep",
                            "hip",
                            "ve",
                            "ort",
                            "mlc",
                            "xla",
                            "lazy",
                            "vulkan",
                            "meta",
                            "hpu",
                        ],
                    )
                if self.device == ivy.as_ivy_dev(args[0]):
                    return self
                else:
                    cast_tensor = self.clone()
                    cast_tensor.ivy_array = ivy.asarray(self.ivy_array, device=args[0])
                    return cast_tensor
        else:
            if (
                "dtype" in kwargs
                and "device" in kwargs
                and self.dtype == kwargs["dtype"]
                and self.device == kwargs["device"]
            ):
                return self
            else:
                cast_tensor = self.clone()
                cast_tensor.ivy_array = ivy.asarray(
                    self.ivy_array,
                    device=kwargs["device"] if "device" in kwargs else self.device,
                    dtype=kwargs["dtype"] if "dtype" in kwargs else self.dtype,
                )
                return cast_tensor

    @with_unsupported_dtypes({"1.11.0 and below": ("float16",)}, "torch")
    def arctan(self):
        return torch_frontend.atan(self)

    @with_unsupported_dtypes({"1.11.0 and below": ("float16",)}, "torch")
    def arctan_(self):
        self.ivy_array = self.arctan().ivy_array
        return self

    @with_unsupported_dtypes({"1.11.0 and below": ("float16", "bfloat16")}, "torch")
    def arctan2(self, other):
        return torch_frontend.arctan2(self, other)

    @with_unsupported_dtypes({"1.11.0 and below": ("float16", "bfloat16")}, "torch")
    def arctan2_(self, other):
        self.ivy_array = self.arctan2(other).ivy_array
        return self

    @with_unsupported_dtypes({"1.11.0 and below": ("float16",)}, "torch")
    def acos(self):
        return torch_frontend.acos(self)

    @with_unsupported_dtypes({"1.11.0 and below": ("float16",)}, "torch")
    def acos_(self):
        self.ivy_array = self.acos().ivy_array
        return self

    @with_unsupported_dtypes({"1.11.0 and below": ("float16",)}, "torch")
    def arccosh_(self):
        self.ivy_array = self.arccosh().ivy_array
        return self

    @with_unsupported_dtypes({"1.11.0 and below": ("float16",)}, "torch")
    def arccos(self):
        return torch_frontend.arccos(self)

    @with_unsupported_dtypes({"1.11.0 and below": ("float16",)}, "torch")
    def arccos_(self):
        self.ivy_array = self.arccos().ivy_array
        return self

    def new_tensor(
        self,
        data,
        *,
        dtype=None,
        device=None,
        requires_grad=False,
        layout=None,
        pin_memory=False,
    ):
        dtype = ivy.dtype(self.ivy_array) if dtype is None else dtype
        device = ivy.dev(self.ivy_array) if device is None else device
        _data = ivy.asarray(data, copy=True, dtype=dtype, device=device)
        return torch_frontend.tensor(_data)

    def view_as(self, other):
        return self.view(other.shape)

    def expand(self, *args, size=None):
        if args and size:
            raise TypeError("expand() got multiple values for argument 'size'")
        if args:
            if isinstance(args[0], (tuple, list)):
                size = args[0]
            else:
                size = args

        return torch_frontend.tensor(ivy.expand(self, tuple(size)))

    def expand_as(self, other):
        return self.expand(
            ivy.shape(other.ivy_array if isinstance(other, Tensor) else other)
        )

    def detach(self):
        return torch_frontend.tensor(
            ivy.stop_gradient(self.ivy_array, preserve_type=False)
        )

    def unsqueeze(self, dim):
        return torch_frontend.unsqueeze(self, dim)

    def unsqueeze_(self, dim):
        self.ivy_array = self.unsqueeze(dim).ivy_array
        return self

    def ravel(self):
        return torch_frontend.ravel(self)

    def split(self, split_size, dim=0):
        return torch_frontend.split(self, split_size, dim)

    def tensor_split(self, indices_or_sections, dim=0):
        return torch_frontend.tensor_split(self, indices_or_sections, dim)

    def vsplit(self, indices_or_sections=None, /, *, indices=None, sections=None):
        return torch_frontend.vsplit(
            self, indices_or_sections, indices=indices, sections=sections
        )

    def hsplit(self, indices_or_sections=None, /, *, indices=None, sections=None):
        return torch_frontend.hsplit(
            self, indices_or_sections, indices=indices, sections=sections
        )

    def dsplit(self, indices_or_sections=None, /, *, indices=None, sections=None):
        return torch_frontend.dsplit(
            self, indices_or_sections, indices=indices, sections=sections
        )

    def dim(self):
        return self.ivy_array.ndim

    def new_full(
        self,
        size,
        fill_value,
        *,
        dtype=None,
        device=None,
        requires_grad=False,
        layout=None,
        pin_memory=False,
    ):
        dtype = ivy.dtype(self.ivy_array) if dtype is None else dtype
        device = ivy.dev(self.ivy_array) if device is None else device
        _data = ivy.full(size, fill_value, dtype=dtype, device=device)
        return torch_frontend.tensor(_data)

    def new_empty(
        self,
        size,
        *,
        dtype=None,
        device=None,
        requires_grad=False,
        layout=None,
        pin_memory=False,
    ):
        dtype = ivy.dtype(self.ivy_array) if dtype is None else dtype
        device = ivy.dev(self.ivy_array) if device is None else device
        _data = ivy.empty(size, dtype=dtype, device=device)
        return torch_frontend.tensor(_data)

    def unfold(self, dimension, size, step):
        slices = []
        for i in range(0, self.shape[dimension] - size + 1, step):
            slices.append(self.ivy_array[i : i + size])
        return torch_frontend.stack(slices)

    def long(self, memory_format=None):
        self.ivy_array = ivy.astype(self.ivy_array, ivy.int64, copy=False)
        return self

    def max(self, dim=None, keepdim=False):
        return torch_frontend.max(self, dim=dim, keepdim=keepdim)

    def is_cuda(self):
        return "gpu" in ivy.dev(self.ivy_array)

    @with_unsupported_dtypes({"1.11.0 and below": ("bfloat16",)}, "torch")
    def pow(self, exponent):
        return torch_frontend.pow(self, exponent)

    @with_unsupported_dtypes({"1.11.0 and below": ("bfloat16",)}, "torch")
    def pow_(self, exponent):
        self.ivy_array = self.pow(exponent).ivy_array
        return self

    def size(self, dim=None):
        shape = ivy.shape(self.ivy_array)
        if dim is None:
            return shape
        else:
            try:
                return shape[dim]
            except IndexError:
                raise IndexError(
                    "Dimension out of range (expected to be in range of [{}, {}], "
                    "but got {}".format(len(shape), len(shape) - 1, dim)
                )

    def matmul(self, other):
        return torch_frontend.matmul(self, other)

    def argwhere(self):
        return torch_frontend.argwhere(self)

    def argmax(self, dim=None, keepdim=False):
        return torch_frontend.argmax(self, dim=dim, keepdim=keepdim)

    def argmin(self, dim=None, keepdim=False):
        return torch_frontend.argmin(self, dim=dim, keepdim=keepdim)

    def argsort(self, dim=-1, descending=False):
        return torch_frontend.argsort(self, dim=dim, descending=descending)

    @with_unsupported_dtypes({"1.11.0 and below": ("float16",)}, "torch")
    def ceil(self):
        return torch_frontend.ceil(self)

    def min(self, dim=None, keepdim=False):
        return torch_frontend.min(self, dim=dim, keepdim=keepdim)

    def permute(self, *args, dims=None):
        if args and dims:
            raise TypeError("permute() got multiple values for argument 'dims'")
        if dims is not None:
            return torch_frontend.permute(self, dims)
        if args:
            if isinstance(args[0], (tuple, list)):
                dims = args[0]
                return torch_frontend.permute(self, dims)
            else:
                return torch_frontend.permute(self, args)
        return torch_frontend.permute(self)

    def mean(self, dim=None, keepdim=False):
        return torch_frontend.mean(self, dim=dim, keepdim=keepdim)

    @with_unsupported_dtypes({"1.11.0 and below": ("float16",)}, "torch")
    def median(self, dim=None, keepdim=False):
        return torch_frontend.median(self, dim=dim, keepdim=keepdim)

    def transpose(self, dim0, dim1):
        return torch_frontend.transpose(self, dim0=dim0, dim1=dim1)

    def transpose_(self, dim0, dim1):
        self.ivy_array = self.transpose(dim0, dim1).ivy_array
        return self

    def t(self):
        return torch_frontend.t(self)

    def flatten(self, start_dim=0, end_dim=-1):
        return torch_frontend.flatten(self, start_dim, end_dim)

    @with_unsupported_dtypes({"1.11.0 and below": ("float16",)}, "torch")
    def cumsum(self, dim, dtype):
        return torch_frontend.cumsum(self, dim, dtype=dtype)

    @with_unsupported_dtypes({"1.11.0 and below": ("float16",)}, "torch")
    def cumsum_(self, dim, *, dtype=None):
        self.ivy_array = self.cumsum(dim, dtype).ivy_array
        return self

    def inverse(self):
        return torch_frontend.inverse(self)

    def neg(self):
        return torch_frontend.negative(self)

    def int(self, memory_format=None):
        self.ivy_array = ivy.astype(self.ivy_array, ivy.int32, copy=False)
        return self

    def bool(self, memory_format=None):
        self.ivy_array = ivy.astype(self.ivy_array, ivy.bool, copy=False)
        return self

    def type(self, dtype=None, non_blocking=False, **kwargs):
        if ivy.exists(dtype):
            self.ivy_array = ivy.astype(self.ivy_array, dtype)
            return self
        else:
            return str(self.dtype)

    def type_as(self, other):
        if self.dtype != other.dtype:
            self.ivy_array = ivy.astype(self.ivy_array, other.dtype)
            return self
        else:
            pass

    def byte(self, memory_format=None):
        self.ivy_array = ivy.astype(self.ivy_array, ivy.uint8, copy=False)
        return self

    @with_unsupported_dtypes({"1.11.0 and below": ("bfloat16",)}, "torch")
    def ne(self, other):
        return torch_frontend.ne(self, other)

    def squeeze(self, dim):
        return torch_frontend.squeeze(self, dim)

    def flip(self, dims):
        return torch_frontend.flip(self, dims)

    def fliplr(self):
        return torch_frontend.fliplr(self)

    def sort(self, dim=-1, descending=False):
        return torch_frontend.sort(self, dim=dim, descending=descending)

    def tril(self, diagonal=0):
        return torch_frontend.tril(self, diagonal=diagonal)

    def index_select(self, dim, index):
        return torch_frontend.index_select(self, dim, index)

    @with_unsupported_dtypes({"1.11.0 and below": ("float16", "complex")}, "torch")
    def clamp(self, min=None, max=None):
        return torch_frontend.clamp(self, min=min, max=max)

    @with_unsupported_dtypes({"1.11.0 and below": ("float16", "complex")}, "torch")
    def clamp_(self, min=None, max=None):
        self.ivy_array = self.clamp(min=min, max=max).ivy_array
        return self

    @with_unsupported_dtypes({"1.11.0 and below": ("float16", "bfloat16")}, "torch")
    def sqrt(self):
        return torch_frontend.sqrt(self)

    @with_unsupported_dtypes({"1.11.0 and below": ("float16", "bfloat16")}, "torch")
    def sqrt_(self):
        self.ivy_array = self.sqrt().ivy_array
        return self

    def where(self, condition, other):
        # TODO: replace with torch_frontend.where when it's added
        return torch_frontend.tensor(ivy.where(condition, self, other))

    def clone(self, memory_format=None):
        return torch_frontend.tensor(ivy.array(self.ivy_array, copy=True))

    @with_unsupported_dtypes({"1.11.0 and below": ("float16",)}, "torch")
    def acosh(self):
        return torch_frontend.acosh(self)

    def real(self):
        return torch_frontend.real(self)

    def masked_fill(self, mask, value):
        # TODO: replace with torch_frontend.where when it's added
        return torch_frontend.tensor(ivy.where(mask, value, self))

    def masked_fill_(self, mask, value):
        self.ivy_array = self.masked_fill(mask, value).ivy_array
        return self

    @with_unsupported_dtypes({"1.11.0 and below": ("float16", "bfloat16")}, "torch")
    def index_add_(self, dim, index, source, *, alpha=1):
        self.ivy_array = torch_frontend.index_add(
            self, dim, index, source, alpha=alpha
        ).ivy_array
        return self

    @with_unsupported_dtypes({"1.11.0 and below": ("float16", "bfloat16")}, "torch")
    def index_add(self, dim, index, source, *, alpha=1):
        return torch_frontend.index_add(
            self._ivy_array, dim, index, source, alpha=alpha
        )

    @with_unsupported_dtypes({"1.11.0 and below": ("float16",)}, "torch")
    def acosh_(self):
        self.ivy_array = self.acosh().ivy_array
        return self

    @with_unsupported_dtypes({"1.11.0 and below": ("bfloat16",)}, "torch")
    def numpy(self):
        return np_frontend_array(self.ivy_array)

    @with_unsupported_dtypes({"1.11.0 and below": ("float16",)}, "torch")
    def sigmoid(self):
        return torch_frontend.sigmoid(self)

    @with_unsupported_dtypes({"1.11.0 and below": ("float16",)}, "torch")
    def sigmoid_(self):
        self.ivy_array = self.sigmoid().ivy_array
        return self

    @with_unsupported_dtypes({"1.11.0 and below": ("float16",)}, "torch")
    def softmax(self, dim=None, dtype=None):
        return torch_frontend.nn.functional.softmax(self, dim=dim, dtype=dtype)

    def repeat(self, *args, repeats=None):
        if args and repeats:
            raise ivy.utils.exceptions.IvyException(
                "repeat() got multiple values for argument 'repeats'"
            )
        if args:
            if isinstance(args[0], (tuple, list)):
                repeats = args[0]
            else:
                repeats = args
        elif not isinstance(repeats, (tuple, list)):
            raise ivy.utils.exceptions.IvyException(
                "repeat(): argument 'repeats' must be tuple of ints"
            )

        return torch_frontend.tile(self, repeats)

    def unbind(self, dim=0):
        return torch_frontend.unbind(self, dim=dim)

    def remainder(self, other, *, out=None):
        return torch_frontend.remainder(self, other, out=out)

    def bitwise_and_(self, other):
        self.ivy_array = self.bitwise_and(other).ivy_array

    @with_unsupported_dtypes({"1.11.0 and below": ("float16", "bfloat16")}, "torch")
    def atan2_(self, other):
        self.ivy_array = self.atan2(other).ivy_array
        return self

    def fmin(self, other):
        return torch_frontend.fmin(self, other)

    # Special Methods #
    # -------------------#

    @with_unsupported_dtypes({"1.11.0 and below": ("bfloat16",)}, "torch")
    def __add__(self, other):
        return self.add(other)

    @with_unsupported_dtypes({"1.11.0 and below": ("bfloat16",)}, "torch")
    def __mod__(self, other):
        return torch_frontend.remainder(self, other)

    @with_unsupported_dtypes({"1.11.0 and below": ("bfloat16",)}, "torch")
    def __pow__(self, exponent):
        return self.pow(exponent)

    @with_unsupported_dtypes({"1.11.0 and below": ("bfloat16",)}, "torch")
    def __rpow__(self, other):
        return torch_frontend.pow(other, self)

    def __long__(self, memory_format=None):
        return self.long()

    def __getitem__(self, query, /):
        ivy_args = ivy.nested_map([self, query], _to_ivy_array)
        ret = ivy.get_item(*ivy_args)
        return torch_frontend.Tensor(ret, _init_overload=True)

    def __setitem__(self, key, value, /):
        key, value = ivy.nested_map([key, value], _to_ivy_array)
        self.ivy_array[key] = value

    def __iter__(self):
        if self.ndim == 0:
            raise TypeError("iteration over a 0-d tensor not supported")
        for i in range(self.ndim):
            yield self[i]

    @with_unsupported_dtypes({"1.11.0 and below": ("bfloat16",)}, "torch")
    def __radd__(self, other):
        return torch_frontend.add(other, self)

    @with_unsupported_dtypes({"1.11.0 and below": ("bfloat16",)}, "torch")
    def __mul__(self, other):
        return torch_frontend.mul(self, other)

    @with_unsupported_dtypes({"1.11.0 and below": ("bfloat16",)}, "torch")
    def __rmul__(self, other):
        return torch_frontend.mul(other, self)

    @with_unsupported_dtypes({"1.11.0 and below": ("bfloat16",)}, "torch")
    def __sub__(self, other):
        return torch_frontend.subtract(self, other)

    def __truediv__(self, other):
        return torch_frontend.div(self, other)

    def __iadd__(self, other):
        ret = torch_frontend.add(self, other)
        self.ivy_array = ivy.inplace_update(
            self.ivy_array, ivy.astype(ret.ivy_array, self.dtype)
        )
        return self

    def __imod__(self, other):
        ret = torch_frontend.remainder(self, other)
        self.ivy_array = ivy.inplace_update(
            self.ivy_array, ivy.astype(ret.ivy_array, self.dtype)
        )
        return self

    def __imul__(self, other):
        ret = torch_frontend.mul(self, other)
        self.ivy_array = ivy.inplace_update(
            self.ivy_array, ivy.astype(ret.ivy_array, self.dtype)
        )
        return self

    def __isub__(self, other):
        ret = torch_frontend.subtract(self, other)
        self.ivy_array = ivy.inplace_update(
            self.ivy_array, ivy.astype(ret.ivy_array, self.dtype)
        )
        return self

    def __itruediv__(self, other):
        ret = torch_frontend.div(self, other)
        self.ivy_array = ivy.inplace_update(
            self.ivy_array, ivy.astype(ret.ivy_array, self.dtype)
        )
        return self

    @with_unsupported_dtypes({"1.11.0 and below": ("bfloat16",)}, "torch")
    def __eq__(self, other):
        return torch_frontend.equal(self, other)

    @with_unsupported_dtypes({"1.11.0 and below": ("bfloat16",)}, "torch")
    def __gt__(self, other):
        return torch_frontend.greater(self, other)

    @with_unsupported_dtypes({"1.11.0 and below": ("bfloat16",)}, "torch")
    def __ne__(self, other):
        return self.ne(other)

    @with_unsupported_dtypes({"1.11.0 and below": ("bfloat16",)}, "torch")
    def __rsub__(self, other):
        return torch_frontend.subtract(other, self)

    @with_unsupported_dtypes({"1.11.0 and below": ("bfloat16",)}, "torch")
    def __lt__(self, other):
        return torch_frontend.less(self, other)

    @with_unsupported_dtypes({"1.11.0 and below": ("bfloat16",)}, "torch")
    def __or__(self, other):
        return torch_frontend.bitwise_or(self, other)

    def __invert__(self):
        return torch_frontend.bitwise_not(self)

    def __and__(self, other):
        return torch_frontend.bitwise_and(self, other)

    # Method aliases
    absolute, absolute_ = abs, abs_
    clip, clip_ = clamp, clamp_
    ndimension = dim

    def bitwise_xor(self, other):
        return torch_frontend.bitwise_xor(self, other)

    @with_unsupported_dtypes({"1.11.0 and below": ("float16",)}, "torch")
    def cumprod(self, dim, dtype):
        return torch_frontend.cumprod(self, dim, dtype=dtype)

    def count_nonzero(self, dim):
        return torch_frontend.count_nonzero(self, dim=dim)

    @with_unsupported_dtypes({"1.11.0 and below": ("bfloat16", "float16")}, "torch")
    def exp(self):
        return torch_frontend.exp(self)

    def mul(self, other):
        return torch_frontend.mul(self, other)

    @with_unsupported_dtypes({"1.11.0 and below": ("float16",)}, "torch")
    def ceil_(self):
        self.ivy_array = torch_frontend.ceil(self).ivy_array
        return self

    @with_unsupported_dtypes({"1.11.0 and below": ("bfloat16",)}, "torch")
    def mul_(self, other):
        self.ivy_array = self.mul(other).ivy_array
        # the return dtype is the same as the input dtype
        self.ivy_array = self.to(self.dtype).ivy_array
        return self

    @with_unsupported_dtypes({"1.11.0 and below": ("float16",)}, "torch")
    def round(self, *, decimals=0):
        return torch_frontend.round(self, decimals=decimals)

    @with_unsupported_dtypes({"1.11.0 and below": ("float16", "complex")}, "torch")
    def cross(self, other, dim=-1):
        return torch_frontend.cross(self, other, dim=dim)

    @with_unsupported_dtypes({"1.11.0 and below": ("float16", "bfloat16")}, "torch")
    def det(self):
        return torch_frontend.det(self)

    def reciprocal(self):
        return torch_frontend.reciprocal(self)

    def fill_(self, value):
        self.ivy_array = torch_frontend.full_like(
            self, value, dtype=self.dtype, device=self.device
        ).ivy_array
        return self

    def nonzero(self):
        return torch_frontend.nonzero(self)

    def mm(self, mat2):
        return torch_frontend.mm(self, mat2)

    @with_unsupported_dtypes({"1.11.0 and below": ("bfloat16", "float16")}, "torch")
    def square(self):
        return torch_frontend.square(self._ivy_array)

    @with_unsupported_dtypes({"1.11.0 and below": ("float16",)}, "torch")
    def log10(self):
        return torch_frontend.log10(self._ivy_array)
   
    @with_unsupported_dtypes({"1.11.0 and below": ("float16", "bfloat16")}, "torch")
    def prod(self, dim=None, keepdim=False, *, dtype=None):
        return torch_frontend.prod(self, dim=dim, keepdim=keepdim, dtype=dtype)

    def div(self, other, *, rounding_mode=None):
        return torch_frontend.div(self, other, rounding_mode=rounding_mode)

    def div_(self, other, *, rounding_mode=None):
        self.ivy_array = self.div(other, rounding_mode=rounding_mode).ivy_array
        return self
<<<<<<< HEAD
        
    @with_unsupported_dtypes({"1.11.0 and below": ("float16", "bfloat16")}, "torch")
    def logdet(self):
        return torch_frontend.log(torch_frontend.det(self))
=======

    def normal_(self, mean=0, std=1, *, generator=None):
        self.ivy_array = ivy.random_normal(
            mean=mean, std=std, shape=self.shape, dtype=self.dtype, device=self.device
        )
        return self
>>>>>>> b45f2422
<|MERGE_RESOLUTION|>--- conflicted
+++ resolved
@@ -1047,16 +1047,13 @@
     def div_(self, other, *, rounding_mode=None):
         self.ivy_array = self.div(other, rounding_mode=rounding_mode).ivy_array
         return self
-<<<<<<< HEAD
-        
-    @with_unsupported_dtypes({"1.11.0 and below": ("float16", "bfloat16")}, "torch")
-    def logdet(self):
-        return torch_frontend.log(torch_frontend.det(self))
-=======
 
     def normal_(self, mean=0, std=1, *, generator=None):
         self.ivy_array = ivy.random_normal(
             mean=mean, std=std, shape=self.shape, dtype=self.dtype, device=self.device
         )
         return self
->>>>>>> b45f2422
+      
+    @with_unsupported_dtypes({"1.11.0 and below": ("float16", "bfloat16")}, "torch")
+    def logdet(self):
+        return torch_frontend.log(torch_frontend.det(self))