# global
import ivy


def add(
    x1,
    x2,
    /,
    out=None,
    *,
    where=True,
    casting="same_kind",
    order="k",
    dtype=None,
    subok=True,
):
    if dtype:
        x1 = ivy.astype(ivy.array(x1), ivy.as_ivy_dtype(dtype))
        x2 = ivy.astype(ivy.array(x2), ivy.as_ivy_dtype(dtype))
    ret = ivy.add(x1, x2, out=out)
    if ivy.is_array(where):
        ret = ivy.where(where, ret, ivy.default(out, ivy.zeros_like(ret)), out=out)
    return ret


add.unsupported_dtypes = {"torch": ("float16",)}


<<<<<<< HEAD
def vdot(
    a,
    b,
    /,
):
    ret = ivy.multiply(a, b).sum()
    return ret


vdot.unsupported_dtypes = {"torch": ("float16",)}
=======
def subtract(
    x1,
    x2,
    /,
    out=None,
    *,
    where=True,
    casting="same_kind",
    order="k",
    dtype=None,
    subok=True,
):
    if dtype:
        x1 = ivy.astype(ivy.array(x1), ivy.as_ivy_dtype(dtype))
        x2 = ivy.astype(ivy.array(x2), ivy.as_ivy_dtype(dtype))
    ret = ivy.subtract(x1, x2, out=out)
    if ivy.is_array(where):
        ret = ivy.where(where, ret, ivy.default(out, ivy.zeros_like(ret)), out=out)
    return ret


subtract.unsupported_dtypes = {"torch": ("float16",)}


def divide(
    x1,
    x2,
    /,
    out=None,
    *,
    where=True,
    casting="same_kind",
    order="k",
    dtype=None,
    subok=True,
):
    if dtype:
        x1 = ivy.astype(ivy.array(x1), ivy.as_ivy_dtype(dtype))
        x2 = ivy.astype(ivy.array(x2), ivy.as_ivy_dtype(dtype))
    ret = ivy.divide(x1, x2, out=out)
    if ivy.is_array(where):
        ret = ivy.where(where, ret, ivy.default(out, ivy.zeros_like(ret)), out=out)
    return ret
>>>>>>> b0072556
<|MERGE_RESOLUTION|>--- conflicted
+++ resolved
@@ -26,18 +26,6 @@
 add.unsupported_dtypes = {"torch": ("float16",)}
 
 
-<<<<<<< HEAD
-def vdot(
-    a,
-    b,
-    /,
-):
-    ret = ivy.multiply(a, b).sum()
-    return ret
-
-
-vdot.unsupported_dtypes = {"torch": ("float16",)}
-=======
 def subtract(
     x1,
     x2,
@@ -81,4 +69,15 @@
     if ivy.is_array(where):
         ret = ivy.where(where, ret, ivy.default(out, ivy.zeros_like(ret)), out=out)
     return ret
->>>>>>> b0072556
+
+
+def vdot(
+    a,
+    b,
+    /,
+):
+    ret = ivy.multiply(a, b).sum()
+    return ret
+
+
+vdot.unsupported_dtypes = {"torch": ("float16",)}